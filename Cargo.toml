--- conflicted
+++ resolved
@@ -35,11 +35,6 @@
     "examples/slides",
     "examples/graph",
     "examples/image_viewer",
-<<<<<<< HEAD
-    "examples/hello_widgets",
-=======
-    "examples/toggle_panel_overlay",
->>>>>>> ee476478
     "studio",
     "tools/cargo_makepad",
      "tools/auto_version",
