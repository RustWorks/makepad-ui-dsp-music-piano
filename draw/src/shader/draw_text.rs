--- conflicted
+++ resolved
@@ -7,10 +7,7 @@
         geometry::GeometryQuad2D,
         cx_2d::Cx2d
     },
-<<<<<<< HEAD
-=======
     makepad_rustybuzz::Direction,
->>>>>>> 3228b782
 };
 
 
@@ -435,92 +432,6 @@
         let zbias_step = 0.00001;
         let mut char_depth = self.draw_depth;
         
-<<<<<<< HEAD
-        let mut rustybuzz_buffer = makepad_rustybuzz::UnicodeBuffer::new();
-        
-        // This relies on the UBA ("Unicode Bidirectional Algorithm")
-        // (see http://www.unicode.org/reports/tr9/#Basic_Display_Algorithm),
-        // as implemented by `unicode_bidi`, to slice the text into substrings
-        // that can be individually shaped, then assembled visually.
-        let bidi_info = unicode_bidi::BidiInfo::new(chunk, None);
-        
-        // NOTE(eddyb) the caller of `draw_inner` has already processed the text,
-        // such that `chunk` won't contain e.g. any `\n`.
-        if bidi_info.paragraphs.len() == 1 {
-            let runs_with_level_and_range = {
-                let para = &bidi_info.paragraphs[0];
-                // Split `chunk` into "runs" (that differ in their LTR/RTL "level").
-                let (adjusted_levels, runs) = bidi_info.visual_runs(para, para.range.clone());
-                runs.into_iter().map(move | run_range | (adjusted_levels[run_range.start], run_range))
-            };
-            
-            for (run_level, run_range) in runs_with_level_and_range {
-                // FIXME(eddyb) UBA/`unicode_bidi` only offers a LTR/RTL distinction,
-                // even if `rustybuzz` has vertical `Direction`s as well.
-                let (glyph_ids, new_rustybuzz_buffer) = cxfont
-                    .shape_cache
-                    .get_or_compute_glyph_ids(
-                    (
-                            if run_level.is_rtl() {
-                                makepad_rustybuzz::Direction::RightToLeft
-                            } else {
-                                makepad_rustybuzz::Direction::LeftToRight
-                            },
-                            &bidi_info.text[run_range]
-                        ),
-                        rustybuzz_buffer,
-                        owned_font_face
-                    );
-                rustybuzz_buffer = new_rustybuzz_buffer;
-                for &glyph_id in glyph_ids {
-                    let glyph = owned_font_face.with_ref(|face| font.get_glyph_by_id(face, glyph_id).unwrap());
-                    
-                    let advance = glyph.horizontal_metrics.advance_width * font_size_logical * self.font_scale;
-                    
-                    // HACK(eddyb) this is a different padding from the SDF padding,
-                    // this allows the glyph rasterization to avoid touching the
-                    // edges of the raster area, while the SDF padding exists for
-                    // e.g. bilinear sampling to have excess texels to sample.
-                    let pad_dpx = 2.0;
-                    let w_dpx = ((glyph.bounds.p_max.x - glyph.bounds.p_min.x) * font_size_pixels).ceil() + pad_dpx * 2.0;
-                    let h_dpx = ((glyph.bounds.p_max.y - glyph.bounds.p_min.y) * font_size_pixels).ceil() + pad_dpx * 2.0;
-                    let (w_dpx, h_dpx) = if w_dpx <= pad_dpx * 2.0{(0.0,0.0)}else { (w_dpx, h_dpx) };
-
-                    let tc = *atlas_page.atlas_glyphs.entry(glyph_id).or_insert_with(|| {
-                        // see if we can fit it
-                        // allocate slot
-                        fonts_atlas.alloc.alloc_atlas_glyph(w_dpx, h_dpx, CxFontsAtlasTodo {
-                            font_id,
-                            atlas_page_id,
-                            glyph_id,
-                        })
-                    });
-
-                    let pad = pad_dpx * self.font_scale / dpi_factor;
-                    let w = w_dpx * self.font_scale / dpi_factor;
-                    let h = h_dpx * self.font_scale / dpi_factor;
-                    
-                    let delta_x = font_size_logical * self.font_scale * glyph.bounds.p_min.x - pad;
-                    let delta_y = -(font_size_logical * self.font_scale * glyph.bounds.p_min.y - pad)
-                        + self.text_style.font_size * self.font_scale * self.text_style.top_drop;
-                    // give the callback a chance to do things
-                    //et scaled_min_pos_x = walk_x + delta_x;
-                    //let scaled_min_pos_y = pos.y - delta_y;
-                    self.font_t1 = tc.t1;
-                    self.font_t2 = tc.t2;
-                    self.rect_pos = dvec2(walk_x + delta_x, pos.y + delta_y).into();
-                    self.rect_size = dvec2(w, h).into();
-                    self.char_depth = char_depth;
-                    self.delta.x = delta_x as f32;
-                    self.delta.y = delta_y as f32;
-                    self.shader_font_size = self.text_style.font_size as f32;
-                    self.advance = advance as f32; //char_offset as f32;
-                    char_depth += zbias_step;
-                    mi.instances.extend_from_slice(self.draw_vars.as_slice());
-                    walk_x += advance;
-                }
-            }
-=======
         // Compute the glyph ids.
         let rustybuzz_buffer = cx.rustybuzz_buffer.take().unwrap();
         let (glyph_ids, rustybuzz_buffer) = font
@@ -609,7 +520,6 @@
 
             // Advance to the next position.
             position_x += advance_width_in_logical_pixels * self.font_scale;
->>>>>>> 3228b782
         }
     }
 
