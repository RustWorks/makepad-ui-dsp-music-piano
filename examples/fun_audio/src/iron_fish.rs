--- conflicted
+++ resolved
@@ -16,9 +16,9 @@
 #[derive(Live, LiveHook, LiveAtomic, Debug, LiveRead)]
 pub enum OscType {
     #[pick] DPWSawPulse,
-  //  TrivialSaw,
+    //  TrivialSaw,
     BlampTri,
-  //  Naive,
+    //  Naive,
     Pure
 }
 
@@ -104,26 +104,25 @@
     #[live(0.0)] envelope_curvature: f32a
 }
 
-#[derive(Live,LiveHook, LiveAtomic, Debug, LiveRead)]
-pub struct TouchSettings{
+#[derive(Live, LiveHook, LiveAtomic, Debug, LiveRead)]
+pub struct TouchSettings {
     #[live(0.5)] offset: f32a,
     #[live(1.0)] scale: f32a,
     #[live(0.5)] curve: f32a,
 }
 
 
-#[derive(Live,LiveHook, LiveAtomic, Debug, LiveRead)]
-pub struct EffectSettings{
+#[derive(Live, LiveHook, LiveAtomic, Debug, LiveRead)]
+pub struct EffectSettings {
     #[live(0.5)] delaysend: f32a,
     #[live(0.8)] delayfeedback: f32a,
 }
 
 
 
-#[derive(Live,LiveHook, LiveAtomic, Debug, LiveRead)]
-pub struct SequencerSettings{
-    
-<<<<<<< HEAD
+#[derive(Live, LiveHook, LiveAtomic, Debug, LiveRead)]
+pub struct SequencerSettings {
+    
     #[live(0)] pub step0: u32a,
     #[live(0)] pub step1: u32a,
     #[live(0)] pub step2: u32a,
@@ -140,7 +139,7 @@
     #[live(0)] pub step13: u32a,
     #[live(0)] pub step14: u32a,
     #[live(0)] pub step15: u32a,
-=======
+    /*
     #[live(0)] step0: u32a,
     #[live(1)] step1: u32a,
     #[live(0)] step2: u32a,
@@ -157,13 +156,13 @@
     #[live(1)] step13: u32a,
     #[live(0)] step14: u32a,
     #[live(0)] step15: u32a,
->>>>>>> 1a9a09ab
+*/
     
     #[live(125.0)] bpm: f32a,
     #[live(false)] playing: boola,
     #[live(0)] oneshot: u32a,
     #[live(1)] transposewithmidi: u32a,
-    #[live(0)] polyphoniconeshot: u32a,    
+    #[live(0)] polyphoniconeshot: u32a,
 }
 
 
@@ -296,7 +295,7 @@
                 y += 4.0 * v5;
             }
         }
-        return y * dt / 15.0 
+        return y * dt / 15.0
     }
     
     fn blamptriangle(&mut self) -> f32 {
@@ -548,12 +547,12 @@
 }
 
 impl FilterState {
-    fn pump(&mut self,input:f32){
+    fn pump(&mut self, input: f32) {
         self.bp = self.phi * self.hp + self.bp;
         self.lp = self.phi * self.bp + self.lp;
-        self.hp = input - self.lp - self.gamma * self.bp;        
-    }
-
+        self.hp = input - self.lp - self.gamma * self.bp;
+    }
+    
     fn get_lp(&mut self, input: f32) -> f32 {
         self.pump(input);
         return self.lp;
@@ -563,7 +562,7 @@
         self.pump(input);
         return self.bp;
     }
-
+    
     fn get_br(&mut self, input: f32) -> f32 {
         self.pump(input);
         return input - self.bp;
@@ -573,9 +572,9 @@
         self.pump(input);
         return self.hp;
     }
-
-    fn get(&mut self, input: f32, settings: &FilterSettings) -> f32{
-        match settings.filter_type.get(){
+    
+    fn get(&mut self, input: f32, settings: &FilterSettings) -> f32 {
+        match settings.filter_type.get() {
             FilterType::LowPass => self.get_lp(input),
             FilterType::HighPass => self.get_hp(input),
             FilterType::BandPass => self.get_bp(input),
@@ -584,7 +583,7 @@
     }
     
     fn set_cutoff(&mut self, settings: &FilterSettings, envelope: f32, sample_rate: f32, touch: f32) {
-        self.fc = (settings.cutoff.get() + touch * settings.touch_amount.get() +  envelope * settings.envelope_amount.get() * 0.5).clamp(0.0, 1.0);
+        self.fc = (settings.cutoff.get() + touch * settings.touch_amount.get() + envelope * settings.envelope_amount.get() * 0.5).clamp(0.0, 1.0);
         self.fc *= self.fc * 0.5;
         self.damp = 1.0 - settings.resonance.get();
         let preclamp = 2.0 * ((3.1415 * self.fc).sin());
@@ -630,7 +629,7 @@
     volume_envelope: EnvelopeState,
     mod_envelope: EnvelopeState,
     current_note: i16,
-    seed: u32, 
+    seed: u32,
     sequencer: SequencerState
 }
 
@@ -700,7 +699,7 @@
         return output * 0.006; //* 1000.0;
     }
     
-    pub fn fill_buffer(&mut self, mix_buffer: &mut AudioBuffer,startidx: usize, frame_count: usize ,display_buffer: Option<&mut AudioBuffer>, settings: &IronFishSettings, touch: f32) {
+    pub fn fill_buffer(&mut self, mix_buffer: &mut AudioBuffer, startidx: usize, frame_count: usize, display_buffer: Option<&mut AudioBuffer>, settings: &IronFishSettings, touch: f32) {
         
         
         let (left, right) = mix_buffer.stereo_mut();
@@ -708,7 +707,7 @@
         if let Some(display_buffer) = display_buffer {
             let (left_disp, right_disp) = display_buffer.stereo_mut();
             for i in startidx..frame_count {
-                let output = self.one(&settings,touch) * 8.0;
+                let output = self.one(&settings, touch) * 8.0;
                 left_disp[i] = output as f32;
                 right_disp[i] = output as f32;
                 left[i] += output as f32;
@@ -717,7 +716,7 @@
         }
         else {
             for i in startidx..frame_count {
-                let output = self.one(&settings,touch) * 8.0;
+                let output = self.one(&settings, touch) * 8.0;
                 left[i] += output as f32;
                 right[i] += output as f32;
             }
@@ -733,7 +732,7 @@
     voices: [IronFishVoice; 16],
     osc1cache: OscSettings,
     osc2cache: OscSettings,
-    touch: f32, 
+    touch: f32,
     delayline: Vec<f32>,
     delayreadpos: usize,
     delaywritepos: usize,
@@ -763,7 +762,7 @@
     pub fn one(&mut self) -> f32 {
         let mut output: f32 = 0.0;
         for i in 0..self.voices.len() {
-            output += self.voices[i].one(&self.settings,self.touch);
+            output += self.voices[i].one(&self.settings, self.touch);
         }
         return output; //* 1000.0;
     }
@@ -771,44 +770,44 @@
         let frame_count = buffer.frame_count();
         let (left, right) = buffer.stereo_mut();
         
-            for i in 0..frame_count {
-                let mut r = self.delayline[self.delayreadpos];
-                r *= self.settings.fx.delayfeedback.get() * 0.9;
-                r += self.settings.fx.delaysend.get() * (left[i] + right[i]);
-                self.delayline[self.delaywritepos] = r;
-                left[i] += r;
-                right[i] += r;
-                self.delaywritepos +=1;
-                if (self.delaywritepos>=44100) {self.delaywritepos = 0;}
-                self.delayreadpos +=1;
-                if (self.delayreadpos >= 44100) {self.delayreadpos = 0;}
-            }
-        }
-        pub fn get_sequencer_step(&mut self, step: usize) ->u32
-        {
-            match step{
-                0 => return self.settings.sequencer.step0.get(),
-                1 => return self.settings.sequencer.step1.get(),
-                2 => return self.settings.sequencer.step2.get(),
-                3 => return self.settings.sequencer.step3.get(),
-                4 => return self.settings.sequencer.step4.get(),
-                5 => return self.settings.sequencer.step5.get(),
-                6 => return self.settings.sequencer.step6.get(),
-                7 => return self.settings.sequencer.step7.get(),
-                8 => return self.settings.sequencer.step8.get(),
-                9 => return self.settings.sequencer.step9.get(),
-                10 => return self.settings.sequencer.step10.get(),
-                11 => return self.settings.sequencer.step11.get(),
-                12 => return self.settings.sequencer.step12.get(),
-                13 => return self.settings.sequencer.step13.get(),
-                14 => return self.settings.sequencer.step14.get(),
-                15 => return self.settings.sequencer.step15.get(),
-                _ => 0
-                
-            };
-            return 0;
-        }
-
+        for i in 0..frame_count {
+            let mut r = self.delayline[self.delayreadpos];
+            r *= self.settings.fx.delayfeedback.get() * 0.9;
+            r += self.settings.fx.delaysend.get() * (left[i] + right[i]);
+            self.delayline[self.delaywritepos] = r;
+            left[i] += r;
+            right[i] += r;
+            self.delaywritepos += 1;
+            if (self.delaywritepos >= 44100) {self.delaywritepos = 0;}
+            self.delayreadpos += 1;
+            if (self.delayreadpos >= 44100) {self.delayreadpos = 0;}
+        }
+    }
+    pub fn get_sequencer_step(&mut self, step: usize) -> u32
+    {
+        match step {
+            0 => return self.settings.sequencer.step0.get(),
+            1 => return self.settings.sequencer.step1.get(),
+            2 => return self.settings.sequencer.step2.get(),
+            3 => return self.settings.sequencer.step3.get(),
+            4 => return self.settings.sequencer.step4.get(),
+            5 => return self.settings.sequencer.step5.get(),
+            6 => return self.settings.sequencer.step6.get(),
+            7 => return self.settings.sequencer.step7.get(),
+            8 => return self.settings.sequencer.step8.get(),
+            9 => return self.settings.sequencer.step9.get(),
+            10 => return self.settings.sequencer.step10.get(),
+            11 => return self.settings.sequencer.step11.get(),
+            12 => return self.settings.sequencer.step12.get(),
+            13 => return self.settings.sequencer.step13.get(),
+            14 => return self.settings.sequencer.step14.get(),
+            15 => return self.settings.sequencer.step15.get(),
+            _ => 0
+            
+        };
+        return 0;
+    }
+    
     pub fn fill_buffer(&mut self, buffer: &mut AudioBuffer, display: &mut DisplayAudioGraph) {
         
         buffer.zero();
@@ -839,28 +838,26 @@
             let mut toprocess = remaining;
             if (self.settings.sequencer.playing.get())
             {
-                if (self.sequencer.samplesleftinstep == 0){
-                     // process notes!
+                if (self.sequencer.samplesleftinstep == 0) {
+                    // process notes!
                     let newstepidx = (self.sequencer.currentstep + 1) % 16;
                     let old_step = self.get_sequencer_step(self.sequencer.currentstep);
                     let new_step = self.get_sequencer_step(newstepidx);
-                  
+                    
                     //log!("tick! {:?} {:?}",newstepidx, new_step);
-                   // minor scale..
-                    let scale = [36   ,38   ,39   ,41   ,43   ,44   ,46   ,
-                                 36+12,38+12,39+12,41+12,43+12,44+12,46+12,
-                                 36+24,38+24,39+24,41+24,43+24,44+24,46+24];
-
+                    // minor scale..
+                    let scale = [36, 38, 39, 41, 43, 44, 46, 36 + 12, 38 + 12, 39 + 12, 41 + 12, 43 + 12, 44 + 12, 46 + 12, 36 + 24, 38 + 24, 39 + 24, 41 + 24, 43 + 24, 44 + 24, 46 + 24];
+                    
                     for i in 0..32 {
-                        if old_step & (1<<i) != 0{
-                            if (new_step & (1<<i)) == 0 {
-                      //          log!("note on {:?}",scale[i]);
-                                self.note_off(scale[i],127);
+                        if old_step & (1 << i) != 0 {
+                            if (new_step & (1 << i)) == 0 {
+                                //          log!("note on {:?}",scale[i]);
+                                self.note_off(scale[i], 127);
                             }
                         } else {
-                            if (new_step & (1<<i) != 0){
-                        //        log!("note off {:?}",scale[i]);
-                                self.note_on(scale[i],127);
+                            if (new_step & (1 << i) != 0) {
+                                //        log!("note off {:?}",scale[i]);
+                                self.note_on(scale[i], 127);
                             }
                         }
                     }
@@ -871,25 +868,25 @@
                 {
                     toprocess = toprocess.min(self.sequencer.samplesleftinstep);
                     self.sequencer.samplesleftinstep -= toprocess;
-                  //  log!("{:?} {:?}", toprocess, self.sequencer.samplesleftinstep)
+                    //  log!("{:?} {:?}", toprocess, self.sequencer.samplesleftinstep)
                 }
             }
             for i in 0..self.voices.len() {
                 if self.voices[i].active() > -1 {
                     //let mut display_buffer = display.pop_buffer_resize(buffer.frame_count(), buffer.channel_count());
                     //self.voices[i].fill_buffer(buffer, bufferidx,toprocess,display_buffer.as_mut(), &self.settings, self.touch);
-                    self.voices[i].fill_buffer(buffer, bufferidx,toprocess,None, &self.settings, self.touch);
-                   // if let Some(dp) = display_buffer {
-                   //     display.send_buffer(true, i, dp);
-                   // }
+                    self.voices[i].fill_buffer(buffer, bufferidx, toprocess, None, &self.settings, self.touch);
+                    // if let Some(dp) = display_buffer {
+                    //     display.send_buffer(true, i, dp);
+                    // }
                 }
                 else {
                     display.send_voice_off(i);
-//                    let mut display_buffer = display.pop_buffer_resize(buffer.frame_count(), buffer.channel_count());
-  //                  if let Some(mut dp) = display_buffer {
-    //                    dp.zero();
-      //                  display.send_buffer(false, i, dp);
-        //            }
+                    //                    let mut display_buffer = display.pop_buffer_resize(buffer.frame_count(), buffer.channel_count());
+                    //                  if let Some(mut dp) = display_buffer {
+                    //                    dp.zero();
+                    //                  display.send_buffer(false, i, dp);
+                    //            }
                 }
             }
             bufferidx += toprocess;
@@ -899,7 +896,7 @@
     }
 }
 
-impl Default for SequencerState{
+impl Default for SequencerState {
     fn default() -> Self {
         Self {
             samplesleftinstep: 10,
@@ -968,12 +965,12 @@
             }
             _ => ()
         }
-
-        if (data.data0 == 0xb0 && data.data1 == 1){
-            self.touch = (data.data2 as f32 - 40.0)/(127.0-40.0);
+        
+        if (data.data0 == 0xb0 && data.data1 == 1) {
+            self.touch = (data.data2 as f32 - 40.0) / (127.0 - 40.0);
             self.touch += self.settings.touch.offset.get();
             self.touch *= self.settings.touch.scale.get();
-            self.touch = self.touch.powf(self.settings.touch.curve.get()*3.0).min(1.0).max(-1.0);
+            self.touch = self.touch.powf(self.settings.touch.curve.get() * 3.0).min(1.0).max(-1.0);
         }
     }
     
