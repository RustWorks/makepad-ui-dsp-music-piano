--- conflicted
+++ resolved
@@ -80,18 +80,10 @@
         match event {
             Event::Signal => {
                 while let Ok((id, mut vfb)) = self.video_recv.try_recv() {
-<<<<<<< HEAD
-                    self.video_input[id].set_desc(cx, TextureDesc {
-                        format: TextureFormat::ImageBGRA,
-                        width: Some(vfb.format.width / 2),
-                        height: Some(vfb.format.height),
-                        ..Default::default()
-=======
                     self.video_input[id].set_format(cx, TextureFormat::VecBGRAu8{
                         data: vec![],
                         width: vfb.format.width / 2,
                         height: vfb.format.height
->>>>>>> 82f83400
                     });
                     if let Some(buf) = vfb.as_vec_u32() {
                         self.video_input[id].swap_vec_u32(cx, buf);
