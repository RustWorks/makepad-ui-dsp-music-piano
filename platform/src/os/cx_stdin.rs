--- conflicted
+++ resolved
@@ -23,9 +23,9 @@
     pub width: f64,
     pub height: f64,
     pub dpi_factor: f64,
-<<<<<<< HEAD
+
+    #[cfg(target_os = "windows")]
     pub swapchain_handles: [u64; 2],  // Windows for now, later make better struct, or add #[cfg]s
-=======
 
     // FIXME(eddyb) double-buffering support is intentionally left out, as it's
     // being added to other OSes, this just uses the same name as that other work.
@@ -170,7 +170,6 @@
         pub remote_pid: u32,
         pub remote_fd: i32,
     }
->>>>>>> b4184fe1
 }
 
 #[derive(Clone, Copy, Debug, Default, SerBin, DeBin, SerJson, DeJson, PartialEq)]
