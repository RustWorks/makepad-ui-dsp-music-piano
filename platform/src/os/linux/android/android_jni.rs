--- conflicted
+++ resolved
@@ -72,7 +72,10 @@
         metadata_id: u64,
         error: String,
     },
-<<<<<<< HEAD
+    MidiDeviceOpened{
+        name: String,
+        midi_device: jni_sys::jobject
+    },
     VideoDecodingInitialized {
         video_id: u64,
         frame_rate: usize,
@@ -87,11 +90,6 @@
     },
     VideoChunkDecoded {
         video_id: u64,
-=======
-    MidiDeviceOpened{
-        name: String,
-        midi_device: jni_sys::jobject
->>>>>>> 41ea5ba2
     },
     Pause,
     Resume,
@@ -360,7 +358,6 @@
     });
 }
 
-<<<<<<< HEAD
 #[no_mangle]
 pub unsafe extern "C" fn Java_dev_makepad_android_MakepadNative_onVideoDecodingInitialized(
     env: *mut jni_sys::JNIEnv,
@@ -407,7 +404,8 @@
 ) {
     send_from_java_message(FromJavaMessage::VideoChunkDecoded {
         video_id: video_id as u64,
-=======
+    });
+}
 
 #[no_mangle]
 pub unsafe extern "C" fn Java_dev_makepad_android_MakepadNative_onMidiDeviceOpened(
@@ -419,7 +417,6 @@
     send_from_java_message(FromJavaMessage::MidiDeviceOpened {
         name: jstring_to_string(env, name),
         midi_device
->>>>>>> 41ea5ba2
     });
 }
 
@@ -561,7 +558,21 @@
     );
 }
 
-<<<<<<< HEAD
+pub fn to_java_get_audio_devices(flag: jni_sys::jlong) -> Vec<String> {
+    unsafe {
+        let env = attach_jni_env();
+        let string_array = ndk_utils::call_object_method!(env, ACTIVITY, "getAudioDevices", "(J)[Ljava/lang/String;", flag);
+        return java_string_array_to_vec(env, string_array);
+    }
+}
+  
+pub fn to_java_open_all_midi_devices(delay: jni_sys::jlong) {
+    unsafe {
+        let env = attach_jni_env();
+        ndk_utils::call_void_method!(env, ACTIVITY, "openAllMidiDevices", "(J)V", delay);
+    }  
+}
+
 pub unsafe fn to_java_initialize_video_decoding(env: *mut jni_sys::JNIEnv, video_id: LiveId, video: Rc<Vec<u8>>, chunk_size: usize) {
     let video_data = &*video;
 
@@ -615,20 +626,4 @@
         "(J)V",
         video_id
     );
-}    
-=======
-pub fn to_java_get_audio_devices(flag: jni_sys::jlong) -> Vec<String> {
-    unsafe {
-        let env = attach_jni_env();
-        let string_array = ndk_utils::call_object_method!(env, ACTIVITY, "getAudioDevices", "(J)[Ljava/lang/String;", flag);
-        return java_string_array_to_vec(env, string_array);
-    }
-}
-  
-pub fn to_java_open_all_midi_devices(delay: jni_sys::jlong) {
-    unsafe {
-        let env = attach_jni_env();
-        ndk_utils::call_void_method!(env, ACTIVITY, "openAllMidiDevices", "(J)V", delay);
-    }  
-}
->>>>>>> 41ea5ba2
+}    