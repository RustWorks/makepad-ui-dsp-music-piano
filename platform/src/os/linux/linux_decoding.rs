--- conflicted
+++ resolved
@@ -19,18 +19,6 @@
 
 impl CxDecodingApi for Cx {
     fn video_decoding_input_box(&mut self, _video_id: LiveId, _f: VideoDecodingInputFn) {
-<<<<<<< HEAD
-        // let callback = Arc::new(Mutex::new(Some(f)));
-        // self.os
-        //     .decoding
-        //     .video_decoding_input_cb
-        //     .insert(video_id, callback);
-=======
-        /*let callback = Arc::new(Mutex::new(Some(f)));
-        self.os
-            .decoding
-            .video_decoding_input_cb
-            .insert(video_id, callback);*/
->>>>>>> 2034a51e
+
     }
 }