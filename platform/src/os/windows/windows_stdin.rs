--- conflicted
+++ resolved
@@ -170,18 +170,10 @@
                         let handle = HANDLE(pi.image as isize);
                         
                         let texture = Texture::new(self);
-<<<<<<< HEAD
-                        let desc = TextureDesc {
-                            format: TextureFormat::SharedBGRA(pi.id),
-                            width: Some(new_swapchain.alloc_width as usize),
-                            height: Some(new_swapchain.alloc_height as usize),
-                            ..Default::default()
-=======
                         let format = TextureFormat::SharedBGRAu8 {
                             id: pi.id,
                             width: new_swapchain.alloc_width as usize,
                             height: new_swapchain.alloc_height as usize,
->>>>>>> 82f83400
                         };
                         texture.set_format(self, format);
                         self.textures[texture.texture_id()].update_from_shared_handle(d3d11_cx, handle);
