--- conflicted
+++ resolved
@@ -138,12 +138,8 @@
         }
     }
     
-<<<<<<< HEAD
     pub fn handle_stdin_to_host(&mut self, cx: &mut Cx, _cmd_id: BuildCmdId, msg: StdinToHost, manager: &mut BuildManager) {
 
-=======
-    pub fn handle_stdin_to_host(&mut self, cx: &mut Cx, _cmd_id: BuildCmdId, msg: &StdinToHost, _manager: &mut BuildManager) {
->>>>>>> 2049ceca
         match msg {
 
             StdinToHost::SetCursor(cursor) => {
