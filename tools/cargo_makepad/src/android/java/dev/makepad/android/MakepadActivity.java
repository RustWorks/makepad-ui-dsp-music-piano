--- conflicted
+++ resolved
@@ -226,6 +226,13 @@
 
     private MakepadSurface view;
     Handler mHandler;
+
+    // video decoding
+    Handler mDecoderHandler;
+    HashMap<Long, VideoDecoderRunnable> mDecoderRunnables;
+    private HashMap<Long, BlockingQueue<ByteBuffer>> mVideoFrameQueues = new HashMap<>();
+    private static final int VIDEO_CHUNK_BUFFER_POOL_SIZE = 2; 
+    private LinkedList<ByteBuffer> mVideoChunkBufferPool = new LinkedList<>();
 
     static {
         System.loadLibrary("makepad");
@@ -363,96 +370,6 @@
         }
     }
 
-<<<<<<< HEAD
-    public void initializeVideoDecoding(long videoId, byte[] videoData, int chunkSize) {
-        BlockingQueue<ByteBuffer> videoFrameQueue = new LinkedBlockingQueue<>();
-        mVideoFrameQueues.put(videoId, videoFrameQueue);
-
-        VideoDecoder videoDecoder = new VideoDecoder(this, videoId, videoFrameQueue);
-        VideoDecoderRunnable runnable = new VideoDecoderRunnable(videoData, chunkSize, videoDecoder);
-
-        mDecoderRunnables.put(videoId, runnable);
-        mDecoderHandler.post(runnable);
-    }
-
-    public void decodeNextVideoChunk(long videoId, int maxFramesToDecode) {
-        VideoDecoderRunnable runnable = mDecoderRunnables.get(videoId);
-        if(runnable == null) {
-            throw new IllegalStateException("No runnable initialized with ID: " + videoId);
-        }
-        runnable.setMaxFramesToDecode(maxFramesToDecode);
-        mDecoderHandler.post(runnable);
-    } 
-
-    public void fetchNextVideoFrames(long videoId, int numberFrames) {
-        BlockingQueue<ByteBuffer> videoFrameQueue = mVideoFrameQueues.get(videoId);
-
-        int totalBytes = 0;
-        ArrayList<ByteBuffer> individualFrames = new ArrayList<>();
-
-        for (int i = 0; i < numberFrames; i++) {
-            ByteBuffer frame = videoFrameQueue.poll();
-            if (frame != null) {
-                individualFrames.add(frame);
-                totalBytes += frame.remaining();
-            }
-        }
-
-        VideoDecoderRunnable runnable = mDecoderRunnables.get(videoId);
-        ByteBuffer frameGroup = acquireBuffer(totalBytes);
-    
-        for (ByteBuffer frame : individualFrames) {
-            if (frame != null) {
-                frameGroup.put(frame);
-                if (runnable != null) {
-                    runnable.releaseBuffer(frame);
-                }
-            }
-        }
-
-        frameGroup.flip();
-        runOnUiThread(() -> MakepadNative.onVideoStream(videoId, frameGroup));       
-        releaseBuffer(frameGroup);
-    }
-
-    public void cleanupDecoder(long videoId) {
-        VideoDecoderRunnable runnable = mDecoderRunnables.remove(videoId);
-        if(runnable != null) {
-            runnable.cleanup();
-        }
-    }
-
-    private ByteBuffer acquireBuffer(int size) {
-        synchronized(mVideoChunkBufferPool) {
-            if (!mVideoChunkBufferPool.isEmpty()) {
-                ByteBuffer buffer = mVideoChunkBufferPool.poll();
-                if (buffer.capacity() == size) {
-                    return buffer;
-                } else {
-                    return ByteBuffer.allocate(size);
-                }
-            } else {
-                return ByteBuffer.allocate(size);
-            }
-        }
-    }
-
-    private void releaseBuffer(ByteBuffer buffer) {
-        synchronized(mVideoChunkBufferPool) {
-            buffer.clear();
-            mVideoChunkBufferPool.offer(buffer);
-        }
-    }
-
-    Handler mHandler;
-    HashMap<Long, Runnable> mRunnables;
-    Handler mDecoderHandler;
-    
-    HashMap<Long, VideoDecoderRunnable> mDecoderRunnables;
-    private HashMap<Long, BlockingQueue<ByteBuffer>> mVideoFrameQueues = new HashMap<>();
-    private static final int VIDEO_CHUNK_BUFFER_POOL_SIZE = 2; 
-    private LinkedList<ByteBuffer> mVideoChunkBufferPool = new LinkedList<>();
-=======
     public String[] getAudioDevices(long flag){
         try{
           
@@ -540,5 +457,84 @@
             MakepadNative.onMidiDeviceOpened(name, device);
         }
     }
->>>>>>> 41ea5ba2
+
+    public void initializeVideoDecoding(long videoId, byte[] videoData, int chunkSize) {
+        BlockingQueue<ByteBuffer> videoFrameQueue = new LinkedBlockingQueue<>();
+        mVideoFrameQueues.put(videoId, videoFrameQueue);
+
+        VideoDecoder videoDecoder = new VideoDecoder(this, videoId, videoFrameQueue);
+        VideoDecoderRunnable runnable = new VideoDecoderRunnable(videoData, chunkSize, videoDecoder);
+
+        mDecoderRunnables.put(videoId, runnable);
+        mDecoderHandler.post(runnable);
+    }
+
+    public void decodeNextVideoChunk(long videoId, int maxFramesToDecode) {
+        VideoDecoderRunnable runnable = mDecoderRunnables.get(videoId);
+        if(runnable == null) {
+            throw new IllegalStateException("No video decoding initialized with ID: " + videoId);
+        }
+        runnable.setMaxFramesToDecode(maxFramesToDecode);
+        mDecoderHandler.post(runnable);
+    } 
+
+    public void fetchNextVideoFrames(long videoId, int numberFrames) {
+        BlockingQueue<ByteBuffer> videoFrameQueue = mVideoFrameQueues.get(videoId);
+
+        int totalBytes = 0;
+        ArrayList<ByteBuffer> individualFrames = new ArrayList<>();
+
+        for (int i = 0; i < numberFrames; i++) {
+            ByteBuffer frame = videoFrameQueue.poll();
+            if (frame != null) {
+                individualFrames.add(frame);
+                totalBytes += frame.remaining();
+            }
+        }
+
+        VideoDecoderRunnable runnable = mDecoderRunnables.get(videoId);
+        ByteBuffer frameGroup = acquireBuffer(totalBytes);
+    
+        for (ByteBuffer frame : individualFrames) {
+            if (frame != null) {
+                frameGroup.put(frame);
+                if (runnable != null) {
+                    runnable.releaseBuffer(frame);
+                }
+            }
+        }
+
+        frameGroup.flip();
+        runOnUiThread(() -> MakepadNative.onVideoStream(videoId, frameGroup));       
+        releaseBuffer(frameGroup);
+    }
+
+    public void cleanupDecoder(long videoId) {
+        VideoDecoderRunnable runnable = mDecoderRunnables.remove(videoId);
+        if(runnable != null) {
+            runnable.cleanup();
+        }
+    }
+
+    private ByteBuffer acquireBuffer(int size) {
+        synchronized(mVideoChunkBufferPool) {
+            if (!mVideoChunkBufferPool.isEmpty()) {
+                ByteBuffer buffer = mVideoChunkBufferPool.poll();
+                if (buffer.capacity() == size) {
+                    return buffer;
+                } else {
+                    return ByteBuffer.allocate(size);
+                }
+            } else {
+                return ByteBuffer.allocate(size);
+            }
+        }
+    }
+
+    private void releaseBuffer(ByteBuffer buffer) {
+        synchronized(mVideoChunkBufferPool) {
+            buffer.clear();
+            mVideoChunkBufferPool.offer(buffer);
+        }
+    }
 }
