--- conflicted
+++ resolved
@@ -71,15 +71,11 @@
         if self.animator_handle_event(cx, event).must_redraw() {
             self.draw_bg.redraw(cx);
         }
-<<<<<<< HEAD
+
         if self.visible {
             // The button only handles hits when it's visible and enabled.
             // If it's not enabled, we still show the button, but we set
             // the NotAllowed mouse cursor upon hover instead of the Hand cursor.
-=======
-
-        if self.enabled && self.visible {
->>>>>>> a15d1fc7
             match event.hits(cx, self.draw_bg.area()) {
                 Hit::FingerDown(fe) if self.enabled => {
                     if self.grab_key_focus {
