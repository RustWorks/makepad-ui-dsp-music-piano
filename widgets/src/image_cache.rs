--- conflicted
+++ resolved
@@ -64,18 +64,10 @@
     pub fn into_texture(self, cx:&mut Cx, texture:&Texture){
         texture.set_format(
             cx,
-<<<<<<< HEAD
-            TextureDesc {
-                format: TextureFormat::ImageBGRA,
-                width: Some(self.width),
-                height: Some(self.height),
-                ..Default::default()
-=======
             TextureFormat::VecBGRAu8_32 {
                 width: self.width,
                 height: self.height,
                 data: self.data
->>>>>>> 82f83400
             },
         );
     }
