use crate::makepad_platform::*;

live_design! {
    import makepad_draw::shader::std::*;
    import crate::base::*;

    SPACE_FACTOR = 10.0 // Increase for a less dense layout
    SPACE_0 = 0.0
    SPACE_1 = (0.5 * (SPACE_FACTOR))
    SPACE_2 = (1 * (SPACE_FACTOR))
    SPACE_3 = (2 * (SPACE_FACTOR))

    MSPACE_0 = {top: (SPACE_0), right: (SPACE_0), bottom: (SPACE_0), left: (SPACE_0)}
    MSPACE_1 = {top: (SPACE_1), right: (SPACE_1), bottom: (SPACE_1), left: (SPACE_1)}
    MSPACE_H_1 = {top: (SPACE_0), right: (SPACE_1), bottom: (SPACE_0), left: (SPACE_1)}
    MSPACE_V_1 = {top: (SPACE_1), right: (SPACE_0), bottom: (SPACE_1), left: (SPACE_0)}
    MSPACE_2 = {top: (SPACE_2), right: (SPACE_2), bottom: (SPACE_2), left: (SPACE_2)}
    MSPACE_H_2 = {top: (SPACE_0), right: (SPACE_2), bottom: (SPACE_0), left: (SPACE_2)}
    MSPACE_V_2 = {top: (SPACE_2), right: (SPACE_0), bottom: (SPACE_2), left: (SPACE_0)}

    THEME_FONT_SIZE_BASE = 9.5
    THEME_FONT_SIZE_CODE = 9.0

    THEME_FONT_LABEL = {
        font_size: (THEME_FONT_SIZE_BASE),
        font: {
            path: dep("crate://self/resources/GoNotoKurrent-Regular.ttf")
        }
    }
    
    THEME_FONT_BOLD = {
        font_size: (THEME_FONT_SIZE_BASE),
        font: {
            path: dep("crate://self/resources/GoNotoKurrent-Bold.ttf")
        }
    }
    
    THEME_FONT_ITALIC = {
        font_size: (THEME_FONT_SIZE_BASE),
        font: {
            path: dep("crate://self/resources/IBMPlexSans-Italic.ttf")
        }
    }
    
    THEME_FONT_BOLD_ITALIC = {
        font_size: (THEME_FONT_SIZE_BASE),
        font: {
            path: dep("crate://self/resources/IBMPlexSans-BoldItalic.ttf")
        }
    }
    
    THEME_FONT_DATA = {
        font_size: (THEME_FONT_SIZE_BASE),
        font: {
            path: dep("crate://self/resources/GoNotoKurrent-Regular.ttf")
        }
    }

    THEME_FONT_META = {
        font_size: (THEME_FONT_SIZE_BASE),
        top_drop: 1.2,
        font: {
            path: dep("crate://self/resources/GoNotoKurrent-Regular.ttf")
        }
    }

    THEME_FONT_CODE = {
        font: {
            path: dep("crate://self/resources/LiberationMono-Regular.ttf")
        }
        brightness: 1.1
        font_size: (THEME_FONT_SIZE_CODE)
        line_spacing: 2.0
        top_drop: 1.3
    }

    THEME_DATA_ITEM_HEIGHT = 23.0
    THEME_DATA_ICON_WIDTH = 16.0
    THEME_DATA_ICON_HEIGHT = 24.0
    // ABSOLUTE DEFS

    THEME_BRIGHTNESS = #x40
    THEME_COLOR_HIGHLIGHT = #42
    THEME_COLOR_HIGH = #C00
    THEME_COLOR_MID = #FA0
    THEME_COLOR_LOW = #8A0

    // RELATIVE =DEFS
    //    42, =78, 117
    THEME_COLOR_WHITE = #FFF
    THEME_COLOR_UP_80 = #FFFFFFCC
    THEME_COLOR_UP_50 = #FFFFFF80
    THEME_COLOR_UP_25 = #FFFFFF40
    THEME_COLOR_UP_15 = #FFFFFF26
    THEME_COLOR_UP_10 = #FFFFFF1A
    THEME_COLOR_UP_4 = #FFFFFF0A
    THEME_COLOR_DOWN_7 = #00000013
    THEME_COLOR_DOWN_10 = #00000030
    THEME_COLOR_DOWN_20 = #00000040
    THEME_COLOR_DOWN_50 = #00000080
    THEME_COLOR_BLACK = #000

    // CORE BACKGROUND COLORS

    THEME_COLOR_BG_APP = (THEME_BRIGHTNESS)
    THEME_COLOR_CLEAR = (THEME_COLOR_BG_APP)

    THEME_COLOR_BG_HEADER = (blend(
        THEME_COLOR_BG_APP,
        THEME_COLOR_DOWN_10
    ))

    THEME_COLOR_BG_EDITOR = (blend(
        THEME_COLOR_BG_HEADER,
        THEME_COLOR_DOWN_10
    ))

    THEME_COLOR_BG_ODD = (blend(
        THEME_COLOR_BG_EDITOR,
        THEME_COLOR_DOWN_7
    ))

    THEME_COLOR_BG_SELECTED = (THEME_COLOR_HIGHLIGHT)

    THEME_COLOR_BG_UNFOCUSSED = (blend(
        THEME_COLOR_BG_EDITOR,
        THEME_COLOR_UP_10
    ))

    THEME_COLOR_EDITOR_SELECTED = (THEME_COLOR_BG_SELECTED)
    THEME_COLOR_EDITOR_SELECTED_UNFOCUSSED = (THEME_COLOR_BG_SELECTED_UNFOCUSSED)

    THEME_COLOR_BG_CURSOR = (blend(
        THEME_COLOR_BG_EDITOR,
        THEME_COLOR_UP_4
    ))

    THEME_COLOR_FG_CURSOR = (blend(
        THEME_COLOR_BG_EDITOR,
        THEME_COLOR_UP_50
    ))

    // TEXT / ICON COLORS

    THEME_COLOR_TEXT_DEFAULT = (THEME_COLOR_UP_50)
    THEME_COLOR_TEXT_HOVER = (THEME_COLOR_UP_80)
    THEME_COLOR_TEXT_META = (THEME_COLOR_UP_25)
    THEME_COLOR_TEXT_SELECTED = (THEME_COLOR_UP_80)

    // SPLITTER AND SCROLLBAR

    THEME_COLOR_SCROLL_BAR_DEFAULT = (THEME_COLOR_UP_10)

    THEME_COLOR_CONTROL_HOVER = (blend(
        THEME_COLOR_BG_HEADER,
        THEME_COLOR_UP_50
    ))

    THEME_COLOR_CONTROL_PRESSED = (blend(
        THEME_COLOR_BG_HEADER,
        THEME_COLOR_UP_25
    ))

    // ICON COLORS

<<<<<<< HEAD
    THEME_COLOR_ICON_WAIT = (THEME_COLOR_LOW),
    THEME_COLOR_ERROR = (THEME_COLOR_HIGH),
    THEME_COLOR_WARNING = (THEME_COLOR_MID),
    THEME_COLOR_ICON_PANIC = (THEME_COLOR_HIGH)
    THEME_COLOR_DRAG_QUAD = (THEME_COLOR_UP_50)
    THEME_COLOR_PANIC = #f0f

    THEME_TAB_HEIGHT = 26.0,
    THEME_SPLITTER_HORIZONTAL = 16.0,
    THEME_SPLITTER_MIN_HORIZONTAL = (THEME_TAB_HEIGHT),
    THEME_SPLITTER_MAX_HORIZONTAL = (THEME_TAB_HEIGHT + THEME_SPLITTER_SIZE),
    THEME_SPLITTER_MIN_VERTICAL = (THEME_SPLITTER_HORIZONTAL),
    THEME_SPLITTER_MAX_VERTICAL = (THEME_SPLITTER_HORIZONTAL + THEME_SPLITTER_SIZE),
    THEME_SPLITTER_SIZE = 5.0
 
    Html = <HtmlBase>{
        draw_normal: {text_style: <THEME_FONT_LABEL>{}}
        draw_italic: {text_style: <THEME_FONT_ITALIC>{}}
        draw_bold: {text_style: <THEME_FONT_BOLD>{}}
        draw_bold_italic: {text_style: <THEME_FONT_BOLD_ITALIC>{}}
        block_layout:{padding: {left:15,top:10,right:10,bottom:10} },
        block_walk:{width:Fill}
=======
    const THEME_COLOR_ICON_WAIT = (THEME_COLOR_LOW),
    const THEME_COLOR_ERROR = (THEME_COLOR_HIGH),
    const THEME_COLOR_WARNING = (THEME_COLOR_MID),
    const THEME_COLOR_ICON_PANIC = (THEME_COLOR_HIGH)
    const THEME_COLOR_DRAG_QUAD = (THEME_COLOR_UP_50)
    const THEME_COLOR_PANIC = #f0f

    const THEME_TAB_HEIGHT = 26.0,
    const THEME_SPLITTER_HORIZONTAL = 16.0,
    const THEME_SPLITTER_MIN_HORIZONTAL = (THEME_TAB_HEIGHT),
    const THEME_SPLITTER_MAX_HORIZONTAL = (THEME_TAB_HEIGHT + THEME_SPLITTER_SIZE),
    const THEME_SPLITTER_MIN_VERTICAL = (THEME_SPLITTER_HORIZONTAL),
    const THEME_SPLITTER_MAX_VERTICAL = (THEME_SPLITTER_HORIZONTAL + THEME_SPLITTER_SIZE),
    const THEME_SPLITTER_SIZE = 5.0
    
    Html = <HtmlBase>{
        font_size: 12,
        flow: RightWrap,
        width:Fill,
        height:Fit,
        padding: 5,
        line_spacing: 10,
        
        draw_normal: {text_style:<THEME_FONT_LABEL>{}}
        draw_italic: {text_style:<THEME_FONT_ITALIC>{}}
        draw_bold: {text_style:<THEME_FONT_BOLD>{}}
        draw_bold_italic: {text_style:<THEME_FONT_BOLD_ITALIC>{}}
        draw_fixed: {text_style:<THEME_FONT_CODE>{}}
        
        code_layout:{flow: RightWrap, padding:{left:10,top:10,right:10,bottom:10}},
        code_walk:{height:Fit,width:Fill}
        
        quote_layout:{flow: RightWrap, padding:{left:15,top:10,right:10,bottom:10}},
        quote_walk:{height:Fit,width:Fill}
        
        list_item_layout:{flow: RightWrap, padding:{left:0,top:0,right:10,bottom:0}},
        list_item_walk:{height:Fit,width:Fill}
          
        sep_walk:{height:4, width: Fill},
        
>>>>>>> e7e826fb
        draw_block:{
            fn pixel(self) -> vec4 {
                let sdf = Sdf2d::viewport(self.pos * self.rect_size);
                match self.block_type {
                    FlowBlockType::Quote => {
                        sdf.box(
                            1.,
                            1.,
                            self.rect_size.x-2.,
                            self.rect_size.y-2.,
                            2.
                        );
                        sdf.fill(#6)
                        sdf.box(
                            4.,
                            3.,
                            4.,
                            self.rect_size.y-6, 
                            1.
                        );
                        sdf.fill(#8);
                        return sdf.result;
                    }
                    FlowBlockType::Sep => {
                        sdf.box(
                            0.,
                            1.,
                            self.rect_size.x-1,
                            self.rect_size.y-2.,
                            2.
                        );
                        sdf.fill(#8);
                        return sdf.result;
                    }
                    FlowBlockType::Code => {
                        sdf.box(
                            1.,
                            1.,
                            self.rect_size.x-2.,
                            self.rect_size.y-2.,
                            2.
                        );
                        sdf.fill(#7);
                        return sdf.result;
                    }
                    FlowBlockType::Underline => {
                        sdf.box(
                            0.,
                            self.rect_size.y-2,
                            self.rect_size.x,
                            1.5,
                            0.5
                        );
                        sdf.fill(#f);
                        return sdf.result;
                    }
                    FlowBlockType::Strikethrough => {
                        sdf.box(
                            0.,
                            self.rect_size.y*0.5,
                            self.rect_size.x,
                            1.5,
                            0.5
                        );
                        sdf.fill(#f);
                        return sdf.result;
                    }
                }
                return #f00
            } 
        }
    }
    
    Markdown = <MarkdownBase>{
        font_size: 12,
        flow: RightWrap,
        width:Fill,
        height:Fit,
        padding: 5,
        line_spacing: 10,
        
        draw_normal: {text_style:<THEME_FONT_LABEL>{}}
        draw_italic: {text_style:<THEME_FONT_ITALIC>{}}
        draw_bold: {text_style:<THEME_FONT_BOLD>{}}
        draw_bold_italic: {text_style:<THEME_FONT_BOLD_ITALIC>{}}
        draw_fixed: {text_style:<THEME_FONT_CODE>{}}
                
        code_layout:{flow: RightWrap,align:{x:0.0,y:0.0}, padding:{left:10,top:10,right:10,bottom:10}},
        code_walk:{height:Fit,width:Fill}
        
        inline_code_layout:{flow: RightWrap,  padding:{left:3,top:2,right:3,bottom:2}},
        inline_code_walk:{height:Fit,width:Fit,margin:{top:-4}} 
                        
        quote_layout:{flow: RightWrap, padding:{left:15,top:10,right:10,bottom:10}},
        quote_walk:{height:Fit,width:Fill}
                
        list_item_layout:{flow: RightWrap, line_spacing: 10 padding:{left:15,top:0,right:10,bottom:0}},
        list_item_walk:{margin:{top:0},height:Fit,width:Fill}
                
        sep_walk:{height:4, width: Fill},
                
        draw_block:{
            fn pixel(self) -> vec4 {
                let sdf = Sdf2d::viewport(self.pos * self.rect_size);
                match self.block_type {
                    FlowBlockType::Quote => {
                        sdf.box(
                            1.,
                            1.,
                            self.rect_size.x-2.,
                            self.rect_size.y-2.,
                            2.
                        );
                        sdf.fill(#6)
                        sdf.box(
                            4.,
                            3.,
                            4.,
                            self.rect_size.y-6, 
                            1.
                        );
                        sdf.fill(#8);
                        return sdf.result;
                    }
                    FlowBlockType::Sep => {
                        sdf.box(
                            0.,
                            1.,
                            self.rect_size.x-1,
                            self.rect_size.y-2.,
                            2.
                        );
                        sdf.fill(#6);
                        return sdf.result;
                    }
                    FlowBlockType::Code => {
                        sdf.box(
                            1.,
                            1.,
                            self.rect_size.x-2.,
                            self.rect_size.y-2.,
                            2.
                        );
                        sdf.fill(#7);
                        return sdf.result;
                    }
                    FlowBlockType::InlineCode => {
                        sdf.box(
                            1.,
                            1.,
                            self.rect_size.x-2.,
                            self.rect_size.y-2.,
                            2.
                        );
                        sdf.fill(#7);
                        return sdf.result;
                    }
                }
                return #f00
            } 
        }
    }
    
    ScrollBar = <ScrollBarBase> {
        bar_size: 10.0,
        bar_side_margin: 3.0
        min_handle_size: 30.0
        draw_bar: {
            //draw_depth: 5.0
            uniform border_radius: 1.5
            instance bar_width: 6.0
            instance pressed: 0.0
            instance hover: 0.0

            fn pixel(self) -> vec4 {
                let sdf = Sdf2d::viewport(self.pos * self.rect_size);
                if self.is_vertical > 0.5 {
                    sdf.box(
                        1.,
                        self.rect_size.y * self.norm_scroll,
                        self.bar_width,
                        self.rect_size.y * self.norm_handle,
                        self.border_radius
                    );
                }
                else {
                    sdf.box(
                        self.rect_size.x * self.norm_scroll,
                        1.,
                        self.rect_size.x * self.norm_handle,
                        self.bar_width,
                        self.border_radius
                    );
                }
                return sdf.fill(mix(
                    THEME_COLOR_SCROLL_BAR_DEFAULT,
                    mix(
                        THEME_COLOR_CONTROL_HOVER,
                        THEME_COLOR_CONTROL_PRESSED,
                        self.pressed
                    ),
                    self.hover
                ));
            }
        }
        animator: {
            hover = {
                default: off
                off = {
                    from: {all: Forward {duration: 0.1}}
                    apply: {
                        draw_bar: {pressed: 0.0, hover: 0.0}
                    }
                }

                on = {
                    cursor: Default,
                    from: {
                        all: Forward {duration: 0.1}
                        pressed: Forward {duration: 0.01}
                    }
                    apply: {
                        draw_bar: {
                            pressed: 0.0,
                            hover: [{time: 0.0, value: 1.0}],
                        }
                    }
                }

                pressed = {
                    cursor: Default,
                    from: {all: Snap}
                    apply: {
                        draw_bar: {
                            pressed: 1.0,
                            hover: 1.0,
                        }
                    }
                }
            }
        }
    }

    ScrollBars = <ScrollBarsBase> {
        show_scroll_x: true,
        show_scroll_y: true,
        scroll_bar_x: <ScrollBar> {}
        scroll_bar_y: <ScrollBar> {}
    }


    Label = <LabelBase> {
        width: Fit
        height: Fit
        draw_text: {
            color: #8,
            text_style: <THEME_FONT_LABEL>{}
            wrap: Word
        }
    }

    // Button
    Button = <ButtonBase> {
        width: Fit,
        height: Fit,
        margin: {left: 1.0, right: 1.0, top: 1.0, bottom: 1.0}
        align: {x: 0.5, y: 0.5}
        padding: {left: 14.0, top: 10.0, right: 14.0, bottom: 10.0}

        label_walk: {
            width: Fit,
            height: Fit
        }

        draw_text: {
            instance hover: 0.0
            instance pressed: 0.0
            text_style: <THEME_FONT_LABEL>{
                font_size: 11.0
            }
            fn get_color(self) -> vec4 {
                return mix(
                    mix(
                        #9,
                        #c,
                        self.hover
                    ),
                    #9,
                    self.pressed
                )
            }
        }

        draw_icon: {
            instance hover: 0.0
            instance pressed: 0.0
            fn get_color(self) -> vec4 {
                return mix(
                    mix(
                        #9,
                        #c,
                        self.hover
                    ),
                    #9,
                    self.pressed
                )
            }
        }

        draw_bg: {
            instance hover: 0.0
            instance pressed: 0.0
            uniform border_radius: 3.0
            instance bodytop: #53
            instance bodybottom: #5c
            fn pixel(self) -> vec4 {
                let sdf = Sdf2d::viewport(self.pos * self.rect_size);
                let grad_top = 5.0;
                let grad_bot = 1.0;
                let body = mix(mix(self.bodytop, self.bodybottom, self.hover), #33, self.pressed);
                let body_transp = vec4(body.xyz, 0.0);
                let top_gradient = mix(body_transp, mix(#6d, #1f, self.pressed), max(0.0, grad_top - sdf.pos.y) / grad_top);
                let bot_gradient = mix(
                    mix(body_transp, #5c, self.pressed),
                    top_gradient,
                    clamp((self.rect_size.y - grad_bot - sdf.pos.y - 1.0) / grad_bot, 0.0, 1.0)
                );

                // the little drop shadow at the bottom
                let shift_inward = self.border_radius + 4.0;
                sdf.move_to(shift_inward, self.rect_size.y - self.border_radius);
                sdf.line_to(self.rect_size.x - shift_inward, self.rect_size.y - self.border_radius);
                sdf.stroke(
                    mix(mix(#2f, #1f, self.hover), #0000, self.pressed),
                    self.border_radius
                )

                sdf.box(
                    1.,
                    1.,
                    self.rect_size.x - 2.0,
                    self.rect_size.y - 2.0,
                    self.border_radius
                )
                sdf.fill_keep(body)

                sdf.stroke(
                    bot_gradient,
                    1.0
                )

                return sdf.result
            }
        }

        animator: {
            hover = {
                default: off,
                off = {
                    from: {all: Forward {duration: 0.1}}
                    apply: {
                        draw_bg: {pressed: 0.0, hover: 0.0}
                        draw_icon: {pressed: 0.0, hover: 0.0}
                        draw_text: {pressed: 0.0, hover: 0.0}
                    }
                }

                on = {
                    from: {
                        all: Forward {duration: 0.1}
                        pressed: Forward {duration: 0.01}
                    }
                    apply: {
                        draw_bg: {pressed: 0.0, hover: [{time: 0.0, value: 1.0}],}
                        draw_icon: {pressed: 0.0, hover: [{time: 0.0, value: 1.0}],}
                        draw_text: {pressed: 0.0, hover: [{time: 0.0, value: 1.0}],}
                    }
                }

                pressed = {
                    from: {all: Forward {duration: 0.2}}
                    apply: {
                        draw_bg: {pressed: [{time: 0.0, value: 1.0}], hover: 1.0,}
                        draw_icon: {pressed: [{time: 0.0, value: 1.0}], hover: 1.0,}
                        draw_text: {pressed: [{time: 0.0, value: 1.0}], hover: 1.0,}
                    }
                }
            }
        }
    }


    // Checkbox
     CheckBox = <CheckBoxBase> {

        width: Fit,
        height: Fit

        label_walk: {
            margin: {left: 20.0, top: 8, bottom: 8, right: 10}
            width: Fit,
            height: Fit,
        }

        label_align: {
            y: 0.0
        }

        draw_check: {
            uniform size: 7.0;
            fn pixel(self) -> vec4 {
                let sdf = Sdf2d::viewport(self.pos * self.rect_size)
                match self.check_type {
                    CheckType::Check => {
                        let left = 3;
                        let sz = self.size;
                        let c = vec2(left + sz, self.rect_size.y * 0.5);
                        sdf.box(left, c.y - sz, sz * 2.0, sz * 2.0, 3.0); // rounding = 3rd value
                        sdf.fill_keep(mix(mix(#x00000077, #x00000044, pow(self.pos.y, 1.)), mix(#x000000AA, #x00000066, pow(self.pos.y, 1.0)), self.hover))
                        sdf.stroke(#x888, 1.0) // outline
                        let szs = sz * 0.5;
                        let dx = 1.0;
                        sdf.move_to(left + 4.0, c.y);
                        sdf.line_to(c.x, c.y + szs);
                        sdf.line_to(c.x + szs, c.y - szs);
                        sdf.stroke(mix(#fff0, #f, self.selected), 1.25);
                    }
                    CheckType::Radio => {
                        let sz = self.size;
                        let left = sz + 1.;
                        let c = vec2(left + sz, self.rect_size.y * 0.5);
                        sdf.circle(left, c.y, sz);
                        sdf.fill(#2);
                        let isz = sz * 0.5;
                        sdf.circle(left, c.y, isz);
                        sdf.fill(mix(#fff0, #f, self.selected));
                    }
                    CheckType::Toggle => {
                        let sz = self.size;
                        let left = sz + 1.;
                        let c = vec2(left + sz, self.rect_size.y * 0.5);
                        sdf.box(left, c.y - sz, sz * 3.0, sz * 2.0, 0.5 * sz);
                        sdf.fill(#2);
                        let isz = sz * 0.5;
                        sdf.circle(left + sz + self.selected * sz, c.y, isz);
                        sdf.circle(left + sz + self.selected * sz, c.y, 0.5 * isz);
                        sdf.subtract();
                        sdf.circle(left + sz + self.selected * sz, c.y, isz);
                        sdf.blend(self.selected)
                        sdf.fill(#f);
                    }
                    CheckType::None => {
                        return #0000
                    }
                }
                return sdf.result
            }
        }
        draw_text: {
            color: #9,
            instance focus: 0.0
            instance selected: 0.0
            instance hover: 0.0
            text_style: {
                font: {
                    //path: d"resources/IBMPlexSans-SemiBold.ttf"
                }
                font_size: 11.0
            }
            fn get_color(self) -> vec4 {
                return mix(
                    mix(
                        #fff6,
                        #fff6,
                        self.hover
                    ),
                    #fff6,
                    self.selected
                )
            }
        }

        draw_icon: {
            instance focus: 0.0
            instance hover: 0.0
            instance selected: 0.0
            fn get_color(self) -> vec4 {
                return mix(
                    mix(
                        #9,
                        #c,
                        self.hover
                    ),
                    #f,
                    self.selected
                )
            }
        }

        animator: {
            hover = {
                default: off
                off = {
                    from: {all: Forward {duration: 0.15}}
                    apply: {
                        draw_check: {hover: 0.0}
                        draw_text: {hover: 0.0}
                        draw_icon: {hover: 0.0}
                    }
                }
                on = {
                    from: {all: Snap}
                    apply: {
                        draw_check: {hover: 1.0}
                        draw_text: {hover: 1.0}
                        draw_icon: {hover: 1.0}
                    }
                }
            }
            focus = {
                default: off
                off = {
                    from: {all: Snap}
                    apply: {
                        draw_check: {focus: 0.0}
                        draw_text: {focus: 0.0}
                        draw_icon: {focus: 0.0}
                    }
                }
                on = {
                    from: {all: Snap}
                    apply: {
                        draw_check: {focus: 1.0}
                        draw_text: {focus: 1.0}
                        draw_icon: {focus: 1.0}
                    }
                }
            }
            selected = {
                default: off
                off = {
                    from: {all: Forward {duration: 0.1}}
                    apply: {
                        draw_check: {selected: 0.0},
                        draw_text: {selected: 0.0},
                        draw_icon: {selected: 0.0},
                    }
                }
                on = {
                    from: {all: Forward {duration: 0.0}}
                    apply: {
                        draw_check: {selected: 1.0}
                        draw_text: {selected: 1.0}
                        draw_icon: {selected: 1.0},
                    }
                }
            }
        }
    }


    DesktopButton = <DesktopButtonBase> {
        draw_bg: {
            fn pixel(self) -> vec4 {
                let sdf = Sdf2d::viewport(self.pos * self.rect_size);
                sdf.aa *= 3.0;
                let sz = 4.5;
                let c = self.rect_size * vec2(0.5, 0.5);

                // WindowsMin
                match self.button_type {
                    DesktopButtonType::WindowsMin => {
                        sdf.clear(mix(#3, mix(#6, #9, self.pressed), self.hover));
                        sdf.move_to(c.x - sz, c.y);
                        sdf.line_to(c.x + sz, c.y);
                        sdf.stroke(#f, 0.5 + 0.5 * self.dpi_dilate);
                        return sdf.result;
                    }
                    DesktopButtonType::WindowsMax => {
                        sdf.clear(mix(#3, mix(#6, #9, self.pressed), self.hover));
                        sdf.rect(c.x - sz, c.y - sz, 2. * sz, 2. * sz);
                        sdf.stroke(#f, 0.5 + 0.5 * self.dpi_dilate);
                        return sdf.result;
                    }
                    DesktopButtonType::WindowsMaxToggled => {
                        let clear = mix(#3, mix(#6, #9, self.pressed), self.hover);
                        sdf.clear(clear);
                        let sz = 3.5;
                        sdf.rect(c.x - sz + 1., c.y - sz - 1., 2. * sz, 2. * sz);
                        sdf.stroke(#f, 0.5 + 0.5 * self.dpi_dilate);
                        sdf.rect(c.x - sz - 1., c.y - sz + 1., 2. * sz, 2. * sz);
                        sdf.fill_keep(clear);
                        sdf.stroke(#f, 0.5 + 0.5 * self.dpi_dilate);
                        return sdf.result;
                    }
                    DesktopButtonType::WindowsClose => {
                        sdf.clear(mix(#3, mix(#e00, #c00, self.pressed), self.hover));
                        sdf.move_to(c.x - sz, c.y - sz);
                        sdf.line_to(c.x + sz, c.y + sz);
                        sdf.move_to(c.x - sz, c.y + sz);
                        sdf.line_to(c.x + sz, c.y - sz);
                        sdf.stroke(#f, 0.5 + 0.5 * self.dpi_dilate);
                        return sdf.result;
                    }
                    DesktopButtonType::XRMode => {
                        sdf.clear(mix(#3, mix(#0aa, #077, self.pressed), self.hover));
                        let w = 12.;
                        let h = 8.;
                        sdf.box(c.x - w, c.y - h, 2. * w, 2. * h, 2.);
                        // subtract 2 eyes
                        sdf.circle(c.x - 5.5, c.y, 3.5);
                        sdf.subtract();
                        sdf.circle(c.x + 5.5, c.y, 3.5);
                        sdf.subtract();
                        sdf.circle(c.x, c.y + h - 0.75, 2.5);
                        sdf.subtract();
                        sdf.fill(#8);

                        return sdf.result;
                    }
                    DesktopButtonType::Fullscreen => {
                        sz = 8.;
                        sdf.clear(mix(#3, mix(#6, #9, self.pressed), self.hover));
                        sdf.rect(c.x - sz, c.y - sz, 2. * sz, 2. * sz);
                        sdf.rect(c.x - sz + 1.5, c.y - sz + 1.5, 2. * (sz - 1.5), 2. * (sz - 1.5));
                        sdf.subtract();
                        sdf.rect(c.x - sz + 4., c.y - sz - 2., 2. * (sz - 4.), 2. * (sz + 2.));
                        sdf.subtract();
                        sdf.rect(c.x - sz - 2., c.y - sz + 4., 2. * (sz + 2.), 2. * (sz - 4.));
                        sdf.subtract();
                        sdf.fill(#f); //, 0.5 + 0.5 * dpi_dilate);

                        return sdf.result;
                    }
                }
                return #f00;
            }
        }
        animator: {
            hover = {
                default: off,
                off = {
                    from: {all: Forward {duration: 0.1}}
                    apply: {
                        draw_bg: {pressed: 0.0, hover: 0.0}
                    }
                }

                on = {
                    from: {
                        all: Forward {duration: 0.1}
                        state_down: Snap
                    }
                    apply: {
                        draw_bg: {
                            pressed: 0.0,
                            hover: 1.0,
                        }
                    }
                }

                pressed = {
                    from: {all: Snap}
                    apply: {
                        draw_bg: {
                            pressed: 1.0,
                            hover: 1.0,
                        }
                    }
                }
            }
        }
    }

    NavControl = <NavControlBase> {
        draw_focus: {
            fn pixel(self) -> vec4 {
                return #000f
            }
        }
        draw_text: {
            text_style: {
                font_size: 6
            },
            color: #a
        }
    }

    WindowMenu = <WindowMenuBase>{
        height: 0,
        width: 0
    }

    Window = <WindowBase> {
        pass: {clear_color: (THEME_COLOR_CLEAR)}
        flow: Down
        nav_control: <NavControl> {}
        caption_bar = <SolidView> {
            visible: false,

            flow: Right

            draw_bg: {color: (THEME_COLOR_BG_APP)}
            height: 27
            caption_label = <View> {
                width: Fill,
                height: Fill
                align: {x: 0.5, y: 0.5},
                label = <Label> {text: "Makepad", margin: {left: 100}}
            }
            windows_buttons = <View> {
                visible: false,
                width: Fit,
                height: Fit
                min = <DesktopButton> {draw_bg: {button_type: WindowsMin}}
                max = <DesktopButton> {draw_bg: {button_type: WindowsMax}}
                close = <DesktopButton> {draw_bg: {button_type: WindowsClose}}
            }
            web_fullscreen = <View> {
                visible: false,
                width: Fit,
                height: Fit
                fullscreen = <DesktopButton> {draw_bg: {button_type: Fullscreen}}
            }
            web_xr = <View> {
                visible: false,
                width: Fit,
                height: Fit
                xr_on = <DesktopButton> {draw_bg: {button_type: XRMode}}
            }
        }
        
        window_menu = <WindowMenu>{
            main = Main{items:[app]}
            app = Sub{name:"Makepad",items:[quit]}
            quit = Item{
                name:"Quit",
                shift: false,
                key: KeyQ,
                enabled: true
            }
        }
        body = <KeyboardView>{
            keyboard_min_shift: 30,
            width: Fill,
            height: Fill
        }

        cursor: Default
        mouse_cursor_size: vec2(20, 20),
        draw_cursor: {
            instance border_width: 1.5
            instance color: #000
            instance border_color: #fff

            fn get_color(self) -> vec4 {
                return self.color
            }

            fn get_border_color(self) -> vec4 {
                return self.border_color
            }

            fn pixel(self) -> vec4 {
                let sdf = Sdf2d::viewport(self.pos * self.rect_size)
                sdf.move_to(1.0, 1.0);
                sdf.line_to(self.rect_size.x - 1.0, self.rect_size.y * 0.5)
                sdf.line_to(self.rect_size.x * 0.5, self.rect_size.y - 1.0)
                sdf.close_path();
                sdf.fill_keep(self.get_color())
                if self.border_width > 0.0 {
                    sdf.stroke(self.get_border_color(), self.border_width)
                }
                return sdf.result
            }
        }
        window: {
            inner_size: vec2(1024, 768)
        }
    }


    // Dock


    Splitter = <SplitterBase> {
        draw_splitter: {
            uniform border_radius: 1.0
            uniform splitter_pad: 1.0
            uniform splitter_grabber: 110.0

            instance pressed: 0.0
            instance hover: 0.0

            fn pixel(self) -> vec4 {
                let sdf = Sdf2d::viewport(self.pos * self.rect_size);
                sdf.clear(THEME_COLOR_BG_APP);

                if self.is_vertical > 0.5 {
                    sdf.box(
                        self.splitter_pad,
                        self.rect_size.y * 0.5 - self.splitter_grabber * 0.5,
                        self.rect_size.x - 2.0 * self.splitter_pad,
                        self.splitter_grabber,
                        self.border_radius
                    );
                }
                else {
                    sdf.box(
                        self.rect_size.x * 0.5 - self.splitter_grabber * 0.5,
                        self.splitter_pad,
                        self.splitter_grabber,
                        self.rect_size.y - 2.0 * self.splitter_pad,
                        self.border_radius
                    );
                }
                return sdf.fill_keep(mix(
                    THEME_COLOR_BG_APP,
                    mix(
                        THEME_COLOR_CONTROL_HOVER,
                        THEME_COLOR_CONTROL_PRESSED,
                        self.pressed
                    ),
                    self.hover
                ));
            }
        }
        split_bar_size: (THEME_SPLITTER_SIZE)
        min_horizontal: (THEME_SPLITTER_MIN_HORIZONTAL)
        max_horizontal: (THEME_SPLITTER_MAX_HORIZONTAL)
        min_vertical: (THEME_SPLITTER_MIN_VERTICAL)
        max_vertical: (THEME_SPLITTER_MAX_VERTICAL)

        animator: {
            hover = {
                default: off
                off = {
                    from: {all: Forward {duration: 0.1}}
                    apply: {
                        draw_splitter: {pressed: 0.0, hover: 0.0}
                    }
                }

                on = {
                    from: {
                        all: Forward {duration: 0.1}
                        state_down: Forward {duration: 0.01}
                    }
                    apply: {
                        draw_splitter: {
                            pressed: 0.0,
                            hover: [{time: 0.0, value: 1.0}],
                        }
                    }
                }

                pressed = {
                    from: {all: Forward {duration: 0.1}}
                    apply: {
                        draw_splitter: {
                            pressed: [{time: 0.0, value: 1.0}],
                            hover: 1.0,
                        }
                    }
                }
            }
        }
    }


    TabCloseButton = <TabCloseButtonBase> {
        height: 10.0,
        width: 10.0,
        margin: {right: 5},
        draw_button: {

            instance hover: float;
            instance selected: float;

            fn pixel(self) -> vec4 {
                let sdf = Sdf2d::viewport(self.pos * self.rect_size);
                let mid = self.rect_size / 2.0;
                let size = (self.hover * 0.25 + 0.5) * 0.25 * length(self.rect_size);
                let min = mid - vec2(size);
                let max = mid + vec2(size);
                sdf.move_to(min.x, min.y);
                sdf.line_to(max.x, max.y);
                sdf.move_to(min.x, max.y);
                sdf.line_to(max.x, min.y);
                return sdf.stroke(mix(
                    THEME_COLOR_TEXT_DEFAULT,
                    THEME_COLOR_TEXT_HOVER,
                    self.hover
                ), 1.0);
            }
        }

        animator: {
            hover = {
                default: off
                off = {
                    from: {all: Forward {duration: 0.2}}
                    apply: {
                        draw_button: {hover: 0.0}
                    }
                }

                on = {
                    cursor: Hand,
                    from: {all: Snap}
                    apply: {
                        draw_button: {hover: 1.0}
                    }
                }
            }
        }
    }

    Tab = <TabBase> {
        width: Fit,
        height: Fill, //Fixed((THEME_TAB_HEIGHT)),

        align: {x: 0.0, y: 0.5}
        padding: {
            left: 10.0,
            top: 2.0,
            right: 15.0,
            bottom: 0.0,
        },

        close_button: <TabCloseButton> {}
        draw_name: {
            text_style: <THEME_FONT_LABEL> {}
            instance hover: 0.0
            instance selected: 0.0
            fn get_color(self) -> vec4 {
                return mix(
                    mix(
                        THEME_COLOR_TEXT_DEFAULT,
                        THEME_COLOR_TEXT_SELECTED,
                        self.selected
                    ),
                    THEME_COLOR_TEXT_HOVER,
                    self.hover
                )
            }
        }

        draw_bg: {
            instance hover: float
            instance selected: float

            fn pixel(self) -> vec4 {
                let sdf = Sdf2d::viewport(self.pos * self.rect_size)
                return mix(
                    mix(
                        THEME_COLOR_BG_HEADER,
                        THEME_COLOR_BG_EDITOR,
                        self.selected
                    ),
                    #f,
                    0.0 //mix(self.hover * 0.05, self.hover * -0.025, self.selected)
                );
                /*sdf.clear(color)
                sdf.move_to(0.0, 0.0)
                sdf.line_to(0.0, self.rect_size.y)
                sdf.move_to(self.rect_size.x, 0.0)
                sdf.line_to(self.rect_size.x, self.rect_size.y)
                return sdf.stroke(BORDER_COLOR, BORDER_WIDTH)*/
            }
        }

        animator: {
            hover = {
                default: off
                off = {
                    from: {all: Forward {duration: 0.2}}
                    apply: {
                        draw_bg: {hover: 0.0}
                        draw_name: {hover: 0.0}
                    }
                }

                on = {
                    cursor: Hand,
                    from: {all: Forward {duration: 0.1}}
                    apply: {
                        draw_bg: {hover: [{time: 0.0, value: 1.0}]}
                        draw_name: {hover: [{time: 0.0, value: 1.0}]}
                    }
                }
            }

            selected = {
                default: off
                off = {
                    from: {all: Forward {duration: 0.3}}
                    apply: {
                        close_button: {draw_button: {selected: 0.0}}
                        draw_bg: {selected: 0.0}
                        draw_name: {selected: 0.0}
                    }
                }

                on = {
                    from: {all: Snap}
                    apply: {
                        close_button: {draw_button: {selected: 1.0}}
                        draw_bg: {selected: 1.0}
                        draw_name: {selected: 1.0}
                    }
                }
            }
        }
    }

    TabBar = <TabBarBase> {
        tab: <Tab> {}
        draw_drag: {
            draw_depth: 10
            color: #c
        }
        draw_fill: {
            color: (THEME_COLOR_BG_HEADER)
        }

        width: Fill
        height: Fixed((THEME_TAB_HEIGHT))

        scroll_bars: <ScrollBars> {
            show_scroll_x: true
            show_scroll_y: false
            scroll_bar_x: {
                draw_bar: {bar_width: 3.0}
                bar_size: 4
                use_vertical_finger_scroll: true
            }
        }
    }


    BORDER_SIZE: 6.0
    Dock = <DockBase> {
        round_corner: {
            draw_depth: 6.0
            border_radius: 10.0
            fn pixel(self) -> vec4 {

                let pos = vec2(
                    mix(self.pos.x, 1.0 - self.pos.x, self.flip.x),
                    mix(self.pos.y, 1.0 - self.pos.y, self.flip.y)
                )

                let sdf = Sdf2d::viewport(pos * self.rect_size);
                sdf.rect(-10., -10., self.rect_size.x * 2.0, self.rect_size.y * 2.0);
                sdf.box(
                    0.25,
                    0.25,
                    self.rect_size.x * 2.0,
                    self.rect_size.y * 2.0,
                    4.0
                );

                sdf.subtract()
                return sdf.fill(THEME_COLOR_BG_APP);
            }
        }
        border_size: (BORDER_SIZE)

        flow: Down
        padding: {left: (BORDER_SIZE), top: (0), right: (BORDER_SIZE), bottom: (BORDER_SIZE)}
        padding_fill: {color: (THEME_COLOR_BG_APP)}
        drag_quad: {
            draw_depth: 10.0
            color: (THEME_COLOR_DRAG_QUAD)
        }
        tab_bar: <TabBar> {}
        splitter: <Splitter> {}
    }




    PopupMenuItem = <PopupMenuItemBase> {

        align: {y: 0.5}
        padding: {left: 15, top: 5, bottom: 5},
        width: Fill,
        height: Fit

        draw_name: {
            text_style: <THEME_FONT_LABEL> {}
            instance selected: 0.0
            instance hover: 0.0
            fn get_color(self) -> vec4 {
                return mix(
                    mix(
                        THEME_COLOR_TEXT_DEFAULT,
                        THEME_COLOR_TEXT_SELECTED,
                        self.selected
                    ),
                    THEME_COLOR_TEXT_HOVER,
                    self.hover
                )
            }
        }

        draw_bg: {
            instance selected: 0.0
            instance hover: 0.0
            instance color: #0
            instance color_selected: #4

            fn pixel(self) -> vec4 {
                let sdf = Sdf2d::viewport(self.pos * self.rect_size);

                sdf.clear(mix(
                    self.color,
                    self.color_selected,
                    // THEME_COLOR_BG_EDITOR,
                    // THEME_COLOR_BG_SELECTED,
                    self.hover
                ))

                //
                // we have 3 points, and need to rotate around its center
                let sz = 3.;
                let dx = 2.0;
                let c = vec2(8.0, 0.5 * self.rect_size.y);
                sdf.move_to(c.x - sz + dx * 0.5, c.y - sz + dx);
                sdf.line_to(c.x, c.y + sz);
                sdf.line_to(c.x + sz, c.y - sz);
                sdf.stroke(mix(#fff0, #f, self.selected), 1.0);

                return sdf.result;
            }
        }

        animator: {
            hover = {
                default: off
                off = {
                    from: {all: Snap}
                    apply: {
                        draw_bg: {hover: 0.0}
                        draw_name: {hover: 0.0}
                    }
                }
                on = {
                    cursor: Hand
                    from: {all: Snap}
                    apply: {
                        draw_bg: {hover: 1.0}
                        draw_name: {hover: 1.0}
                    }
                }
            }

            select = {
                default: off
                off = {
                    from: {all: Snap}
                    apply: {
                        draw_bg: {selected: 0.0,}
                        draw_name: {selected: 0.0,}
                    }
                }
                on = {
                    from: {all: Snap}
                    apply: {
                        draw_bg: {selected: 1.0,}
                        draw_name: {selected: 1.0,}
                    }
                }
            }
        }
        indent_width: 10.0
    }

    PopupMenu = <PopupMenuBase> {
        menu_item: <PopupMenuItem> {}

        flow: Down,
        padding: 5


        width: 100,
        height: Fit

        draw_bg: {
            instance color: #0
            instance border_width: 0.0,
            instance border_color: #0000,
            instance inset: vec4(0.0, 0.0, 0.0, 0.0),
            instance radius: 4.0

            fn get_color(self) -> vec4 {
                return self.color
            }

            fn get_border_color(self) -> vec4 {
                return self.border_color
            }

            fn pixel(self) -> vec4 {

                let sdf = Sdf2d::viewport(self.pos * self.rect_size)
                sdf.blur = 20.0;
                sdf.box(
                    self.inset.x + self.border_width,
                    self.inset.y + self.border_width,
                    self.rect_size.x - (self.inset.x + self.inset.z + self.border_width * 2.0),
                    self.rect_size.y - (self.inset.y + self.inset.w + self.border_width * 2.0),
                    max(1.0, self.radius)
                )
                sdf.fill_keep(self.get_color())
                return sdf.result;
            }
        }
    }



    DropDown = <DropDownBase> {

       

        draw_text: {
            text_style: <THEME_FONT_DATA> {}

            fn get_color(self) -> vec4 {
                return mix(
                    mix(
                        mix(
                            #9,
                            #b,
                            self.focus
                        ),
                        #c,
                        self.hover
                    ),
                    #9,
                    self.pressed
                )
            }
        }

        draw_bg: {
            instance hover: 0.0
            instance pressed: 0.0
            instance focus: 0.0,
            uniform border_radius: 0.5

            fn get_bg(self, inout sdf: Sdf2d) {
                sdf.box(
                    0.,
                    0.,
                    self.rect_size.x,
                    self.rect_size.y,
                    self.border_radius
                )
                sdf.fill(mix(#2, #3, self.hover));
            }

            fn pixel(self) -> vec4 {
                let sdf = Sdf2d::viewport(self.pos * self.rect_size);
                self.get_bg(sdf);
                // lets draw a little triangle in the corner
                let c = vec2(self.rect_size.x - 10.0, self.rect_size.y * 0.5)
                let sz = 2.5;

                sdf.move_to(c.x - sz, c.y - sz);
                sdf.line_to(c.x + sz, c.y - sz);
                sdf.line_to(c.x, c.y + sz * 0.75);
                sdf.close_path();

                sdf.fill(mix(#8, #c, self.hover));

                return sdf.result
            }
        }

        width: Fill,
        height: Fit,
        margin: {left: 1.0, right: 1.0, top: 1.0, bottom: 1.0}
        align: {x: 0., y: 0.}
        padding: {left: 5.0, top: 5.0, right: 4.0, bottom: 5.0}

        popup_menu: <PopupMenu> {}

        popup_shift: vec2(-6.0, 4.0)

        selected_item: 0
        animator: {
            hover = {
                default: off,
                off = {
                    from: {all: Forward {duration: 0.1}}
                    apply: {
                        draw_bg: {pressed: 0.0, hover: 0.0}
                        draw_text: {pressed: 0.0, hover: 0.0}
                    }
                }

                on = {
                    from: {
                        all: Forward {duration: 0.1}
                        pressed: Forward {duration: 0.01}
                    }
                    apply: {
                        draw_bg: {pressed: 0.0, hover: [{time: 0.0, value: 1.0}],}
                        draw_text: {pressed: 0.0, hover: [{time: 0.0, value: 1.0}],}
                    }
                }

                pressed = {
                    from: {all: Forward {duration: 0.2}}
                    apply: {
                        draw_bg: {pressed: [{time: 0.0, value: 1.0}], hover: 1.0,}
                        draw_text: {pressed: [{time: 0.0, value: 1.0}], hover: 1.0,}
                    }
                }
            }
            focus = {
                default: off
                off = {
                    from: {all: Snap}
                    apply: {
                        draw_bg: {focus: 0.0},
                        draw_text: {focus: 0.0}
                    }
                }
                on = {
                    from: {all: Snap}
                    apply: {
                        draw_bg: {focus: 1.0},
                        draw_text: {focus: 1.0}
                    }
                }
            }
        }
    }

    FileTreeNode = <FileTreeNodeBase> {
        draw_bg: {
            fn pixel(self) -> vec4 {
                return mix(
                    mix(
                        THEME_COLOR_BG_EDITOR,
                        THEME_COLOR_BG_ODD,
                        self.is_even
                    ),
                    mix(
                        THEME_COLOR_BG_UNFOCUSSED,
                        THEME_COLOR_BG_SELECTED,
                        self.focussed
                    ),
                    self.selected
                );
            }
        }

        draw_icon: {
            fn pixel(self) -> vec4 {
                let sdf = Sdf2d::viewport(self.pos * self.rect_size);
                let w = self.rect_size.x;
                let h = self.rect_size.y;
                sdf.box(0. * w, 0.35 * h, 0.87 * w, 0.39 * h, 0.75);
                sdf.box(0. * w, 0.28 * h, 0.5 * w, 0.3 * h, 1.);
                sdf.union();
                return sdf.fill(mix(
                    mix(
                        THEME_COLOR_TEXT_DEFAULT * self.scale,
                        THEME_COLOR_TEXT_SELECTED,
                        self.selected
                    ),
                    THEME_COLOR_TEXT_HOVER,
                    self.hover
                ));
            }
        }

        draw_name: {
            fn get_color(self) -> vec4 {
                return mix(
                    mix(
                        THEME_COLOR_TEXT_DEFAULT * self.scale,
                        THEME_COLOR_TEXT_SELECTED,
                        self.selected
                    ),
                    THEME_COLOR_TEXT_HOVER,
                    self.hover
                )
            }

            text_style: <THEME_FONT_DATA> {
                top_drop: 1.2,
            }
        }

        align: {y: 0.5}
        padding: {left: 5.0, bottom: 0,},

        icon_walk: {
            width: Fixed((THEME_DATA_ICON_WIDTH - 2)),
            height: Fixed((THEME_DATA_ICON_HEIGHT)),
            margin: { left: 0, top: 0, right: 2, bottom: 0 },
        }

        animator: {
            hover = {
                default: off
                off = {
                    from: {all: Forward {duration: 0.2}}
                    apply: {
                        hover: 0.0
                        draw_bg: {hover: 0.0}
                        draw_name: {hover: 0.0}
                        draw_icon: {hover: 0.0}
                    }
                }

                on = {
                    cursor: Hand
                    from: {all: Snap}
                    apply: {
                        hover: 1.0
                        draw_bg: {hover: 1.0}
                        draw_name: {hover: 1.0}
                        draw_icon: {hover: 1.0}
                    },
                }
            }

            focus = {
                default: on
                on = {
                    from: {all: Snap}
                    apply: {focussed: 1.0}
                }

                off = {
                    from: {all: Forward {duration: 0.1}}
                    apply: {focussed: 0.0}
                }
            }

            select = {
                default: off
                off = {
                    from: {all: Forward {duration: 0.1}}
                    apply: {
                        selected: 0.0
                        draw_bg: {selected: 0.0}
                        draw_name: {selected: 0.0}
                        draw_icon: {selected: 0.0}
                    }
                }
                on = {
                    from: {all: Snap}
                    apply: {
                        selected: 1.0
                        draw_bg: {selected: 1.0}
                        draw_name: {selected: 1.0}
                        draw_icon: {selected: 1.0}
                    }
                }

            }

            open = {
                default: off
                off = {
                    //from: {all: Exp {speed1: 0.80, speed2: 0.97}}
                    //duration: 0.2
                    redraw: true

                    from: {all: Forward {duration: 0.2}}
                    ease: ExpDecay {d1: 0.80, d2: 0.97}

                    //ease: Ease::OutExp
                    apply: {
                        opened: [{time: 0.0, value: 1.0}, {time: 1.0, value: 0.0}]
                        draw_bg: {opened: [{time: 0.0, value: 1.0}, {time: 1.0, value: 0.0}]}
                        draw_name: {opened: [{time: 0.0, value: 1.0}, {time: 1.0, value: 0.0}]}
                        draw_icon: {opened: [{time: 0.0, value: 1.0}, {time: 1.0, value: 0.0}]}
                    }
                }

                on = {
                    //from: {all: Exp {speed1: 0.82, speed2: 0.95}}

                    from: {all: Forward {duration: 0.2}}
                    ease: ExpDecay {d1: 0.82, d2: 0.95}

                    //from: {all: Exp {speed1: 0.82, speed2: 0.95}}
                    redraw: true
                    apply: {
                        opened: 1.0
                        draw_bg: {opened: 1.0}
                        draw_name: {opened: 1.0}
                        draw_icon: {opened: 1.0}
                    }
                }
            }
        }
        is_folder: false,
        indent_width: 10.0
        min_drag_distance: 10.0
    }

    FileTree = <FileTreeBase> {
        scroll_bars: <ScrollBars>{}
        node_height: (THEME_DATA_ITEM_HEIGHT),
        file_node: <FileTreeNode> {
            is_folder: false,
            draw_bg: {is_folder: 0.0}
            draw_name: {is_folder: 0.0}
        }
        folder_node: <FileTreeNode> {
            is_folder: true,
            draw_bg: {is_folder: 1.0}
            draw_name: {is_folder: 1.0}
        }
        filler: {
            fn pixel(self) -> vec4 {
                return mix(
                    mix(
                        THEME_COLOR_BG_EDITOR,
                        THEME_COLOR_BG_ODD,
                        self.is_even
                    ),
                    mix(
                        THEME_COLOR_BG_UNFOCUSSED,
                        THEME_COLOR_BG_SELECTED,
                        self.focussed
                    ),
                    self.selected
                );
            }
        }
        flow: Down,
        clip_x: true,
        clip_y: true
        scroll_bars: {}
    }

    FoldButton = <FoldButtonBase> {
        draw_bg: {
            instance open: 0.0
            instance hover: 0.0

            uniform fade: 1.0

            fn pixel(self) -> vec4 {

                let sz = 3.;
                let c = vec2(5.0, 0.5 * self.rect_size.y);
                let sdf = Sdf2d::viewport(self.pos * self.rect_size);
                sdf.clear(vec4(0.));
                // we have 3 points, and need to rotate around its center
                sdf.rotate(self.open * 0.5 * PI + 0.5 * PI, c.x, c.y);
                sdf.move_to(c.x - sz, c.y + sz);
                sdf.line_to(c.x, c.y - sz);
                sdf.line_to(c.x + sz, c.y + sz);
                sdf.close_path();
                sdf.fill(mix(#a, #f, self.hover));
                return sdf.result * self.fade;
            }
        }

        abs_size: vec2(32, 12)
        abs_offset: vec2(4., 0.)
        width: 12,
        height: 12,

        animator: {

            hover = {
                default: off
                off = {
                    from: {all: Forward {duration: 0.1}}
                    apply: {draw_bg: {hover: 0.0}}
                }

                on = {
                    from: {all: Snap}
                    apply: {draw_bg: {hover: 1.0}}
                }
            }

            open = {
                default: yes
                no = {
                    from: {all: Forward {duration: 0.2}}
                    ease: ExpDecay {d1: 0.96, d2: 0.97}
                    redraw: true
                    apply: {
                        draw_bg: {open: [{time: 0.0, value: 1.0}, {time: 1.0, value: 0.0}]}
                    }
                }
                yes = {
                    from: {all: Forward {duration: 0.2}}
                    ease: ExpDecay {d1: 0.98, d2: 0.95}
                    redraw: true
                    apply: {
                        draw_bg: {open: [{time: 0.0, value: 0.0}, {time: 1.0, value: 1.0}]}
                    }
                }
            }
        }
    }

    FoldHeader = <FoldHeaderBase> {
        width: Fill,
        height: Fit
        body_walk: {
            width: Fill,
            height: Fit
        }

        flow: Down,

        animator: {
            open = {
                default: on
                off = {
                    from: {all: Forward {duration: 0.2}}
                    ease: ExpDecay {d1: 0.96, d2: 0.97}
                    redraw: true
                    apply: {
                        opened: [{time: 0.0, value: 1.0}, {time: 1.0, value: 0.0}]
                    }
                }
                on = {
                    from: {all: Forward {duration: 0.2}}
                    ease: ExpDecay {d1: 0.98, d2: 0.95}
                    redraw: true
                    apply: {
                        opened: [{time: 0.0, value: 0.0}, {time: 1.0, value: 1.0}]
                    }
                }
            }
        }
    }


    LinkLabel = <LinkLabelBase> {
        width: Fit,
        height: Fit,
        margin: 0,
        padding: 0,
        align: {x: 0., y: 0.}

        label_walk: {
            width: Fit,
            height: Fit
        }

        draw_icon: {
            instance hover: 0.0
            instance pressed: 0.0
            fn get_color(self) -> vec4 {
                return mix(
                    mix(
                        #9,
                        #c,
                        self.hover
                    ),
                    #9,
                    self.pressed
                )
            }
        }

        animator: {
            hover = {
                default: off,
                off = {
                    from: {all: Forward {duration: 0.1}}
                    apply: {
                        draw_bg: {pressed: 0.0, hover: 0.0}
                        draw_icon: {pressed: 0.0, hover: 0.0}
                        draw_text: {pressed: 0.0, hover: 0.0}
                    }
                }

                on = {
                    from: {
                        all: Forward {duration: 0.1}
                        pressed: Forward {duration: 0.01}
                    }
                    apply: {
                        draw_bg: {pressed: 0.0, hover: [{time: 0.0, value: 1.0}],}
                        draw_icon: {pressed: 0.0, hover: [{time: 0.0, value: 1.0}],}
                        draw_text: {pressed: 0.0, hover: [{time: 0.0, value: 1.0}],}
                    }
                }

                pressed = {
                    from: {all: Forward {duration: 0.2}}
                    apply: {
                        draw_bg: {pressed: [{time: 0.0, value: 1.0}], hover: 1.0,}
                        draw_icon: {pressed: [{time: 0.0, value: 1.0}], hover: 1.0,}
                        draw_text: {pressed: [{time: 0.0, value: 1.0}], hover: 1.0,}
                    }
                }
            }
        }


        draw_bg: {
            instance pressed: 0.0
            instance hover: 0.0
            fn pixel(self) -> vec4 {
                let sdf = Sdf2d::viewport(self.pos * self.rect_size);
                let offset_y = 1.0
                sdf.move_to(0., self.rect_size.y - offset_y);
                sdf.line_to(self.rect_size.x, self.rect_size.y - offset_y);
                return sdf.stroke(mix(
                    THEME_COLOR_TEXT_DEFAULT,
                    THEME_COLOR_TEXT_META,
                    self.pressed
                ), mix(0.0, 0.8, self.hover));
            }
        }

        draw_text: {
            wrap: Word
            instance pressed: 0.0
            instance hover: 0.0
            text_style: <THEME_FONT_LABEL>{}
            fn get_color(self) -> vec4 {
                return mix(
                    mix(
                        THEME_COLOR_TEXT_META,
                        THEME_COLOR_TEXT_DEFAULT,
                        self.hover
                    ),
                    THEME_COLOR_TEXT_META,
                    self.pressed
                )
            }
        }

    }


    RadioButton = <RadioButtonBase> {

        draw_radio: {
            uniform size: 7.0;
            uniform color_active: #00000000
            uniform color_inactive: #x99EEFF

            fn pixel(self) -> vec4 {
                let sdf = Sdf2d::viewport(self.pos * self.rect_size)
                match self.radio_type {
                    RadioType::Round => {
                        let sz = self.size;
                        let left = sz + 1.;
                        let c = vec2(left + sz, self.rect_size.y * 0.5);
                        sdf.circle(left, c.y, sz);
                        sdf.fill(#2);
                        let isz = sz * 0.5;
                        sdf.circle(left, c.y, isz);
                        sdf.fill(mix(#fff0, #f, self.selected));
                    }
                    RadioType::Tab => {
                        let sz = self.size;
                        let left = 0.;
                        let c = vec2(left, self.rect_size.y);
                        sdf.rect(
                            -1.,
                            0.,
                            self.rect_size.x + 2.0,
                            self.rect_size.y
                        );
                        sdf.fill(mix(self.color_inactive, self.color_active, self.selected));
                    }
                }
                return sdf.result
            }
        }
        draw_text: {
            instance hover: 0.0
            instance focus: 0.0
            instance selected: 0.0

            uniform color_unselected: #xFFFFFF66
            uniform color_unselected_hover: #xFFFFFFAA
            uniform color_selected: #xFFFFFFFF

            color: #9
            text_style: {
                font: {
                    // path: d"resources/ibmplexsans-semibold.ttf"
                }
                font_size: 9.5
            }
            fn get_color(self) -> vec4 {
                return mix(
                    mix(
                        self.color_unselected,
                        self.color_unselected_hover,
                        self.hover
                    ),
                    self.color_selected,
                    self.selected
                )
            }
        }

        draw_icon: {
            instance focus: 0.0
            instance hover: 0.0
            instance selected: 0.0
            fn get_color(self) -> vec4 {
                return mix(
                    mix(
                        #9,
                        #c,
                        self.hover
                    ),
                    #9,
                    self.selected
                )
            }
        }

        width: Fit,
        height: Fit,

        label_walk: {
            margin: {top: 4.5, bottom: 4.5, left: 20, right: 10}
            width: Fit,
            height: Fit,
        }

        label_align: {
            y: 0.0
        }

        animator: {
            hover = {
                default: off
                off = {
                    from: {all: Forward {duration: 0.15}}
                    apply: {
                        draw_radio: {hover: 0.0}
                        draw_text: {hover: 0.0}
                        draw_icon: {hover: 0.0}
                    }
                }
                on = {
                    from: {all: Snap}
                    apply: {
                        draw_radio: {hover: 1.0}
                        draw_text: {hover: 1.0}
                        draw_icon: {hover: 1.0}
                    }
                }
            }
            focus = {
                default: off
                off = {
                    from: {all: Forward {duration: 0.0}}
                    apply: {
                        draw_radio: {focus: 0.0}
                        draw_text: {focus: 0.0}
                        draw_icon: {focus: 0.0}
                    }
                }
                on = {
                    from: {all: Snap}
                    apply: {
                        draw_radio: {focus: 1.0}
                        draw_text: {focus: 1.0}
                        draw_icon: {focus: 1.0}
                    }
                }
            }
            selected = {
                default: off
                off = {
                    from: {all: Forward {duration: 0.0}}
                    apply: {
                        draw_radio: {selected: 0.0}
                        draw_icon: {selected: 0.0}
                        draw_text: {selected: 0.0}
                        draw_icon: {selected: 0.0}
                    }
                }
                on = {
                    cursor: Arrow,
                    from: {all: Forward {duration: 0.0}}
                    apply: {
                        draw_radio: {selected: 1.0}
                        draw_icon: {selected: 1.0}
                        draw_text: {selected: 1.0}
                        draw_icon: {selected: 1.0}
                    }
                }
            }
        }
    }
    
    

    PortalList = <PortalListBase> {
        width: Fill
        height: Fill
        capture_overload: true
        scroll_bar: <ScrollBar> {}
        flow: Down
    }

    FlatList = <FlatListBase> {
        width: Fill
        height: Fill
        capture_overload: true
        scroll_bars: <ScrollBars> {show_scroll_x: false, show_scroll_y: true}
        flow: Down
    }

    CachedScrollXY = <CachedView> {
        scroll_bars: <ScrollBars> {show_scroll_x: true, show_scroll_y: true}
    }

    CachedScrollX = <CachedView> {
        scroll_bars: <ScrollBars> {show_scroll_x: true, show_scroll_y: false}
    }

    CachedScrollY = <CachedView> {
        scroll_bars: <ScrollBars> {show_scroll_x: false, show_scroll_y: true}
    }

    ScrollXYView = <ViewBase> {scroll_bars: <ScrollBars> {show_scroll_x: true, show_scroll_y: true}}
    ScrollXView = <ViewBase> {scroll_bars: <ScrollBars> {show_scroll_x: true, show_scroll_y: false}}
    ScrollYView = <ViewBase> {scroll_bars: <ScrollBars> {show_scroll_x: false, show_scroll_y: true}}

    TextInput = <TextInputBase> {
        width: Fit,
        height: Fit,
        padding: <MSPACE_2> {}
        draw_text: {
            instance hover: 0.0
            instance focus: 0.0
            wrap: Word,
            text_style: <THEME_FONT_LABEL> {}
            fn get_color(self) -> vec4 {
                return
                mix(
                    mix(
                        mix(
                            #xFFFFFF55,
                            #xFFFFFF88,
                            self.hover
                        ),
                        #xFFFFFFCC,
                        self.focus
                    ),
                    #3,
                    self.is_empty
                )
            }
        }

        draw_cursor: {
            instance focus: 0.0
            uniform border_radius: 0.5
            fn pixel(self) -> vec4 {
                let sdf = Sdf2d::viewport(self.pos * self.rect_size);
                sdf.box(
                    0.,
                    0.,
                    self.rect_size.x,
                    self.rect_size.y,
                    self.border_radius
                )
                sdf.fill(mix(#ccc0, #f, self.focus));
                return sdf.result
            }
        }

        draw_select: {
            instance hover: 0.0
            instance focus: 0.0
            uniform border_radius: 2.0
            fn pixel(self) -> vec4 {
                //return mix(#f00,#0f0,self.pos.y)
                let sdf = Sdf2d::viewport(self.pos * self.rect_size);
                sdf.box(
                    0.,
                    0.,
                    self.rect_size.x,
                    self.rect_size.y,
                    self.border_radius
                )
                sdf.fill(mix(#5550, #xFFFFFF40, self.focus)); // Pad color
                return sdf.result
            }
        }

        cursor_margin_bottom: 3.0,
        cursor_margin_top: 4.0,
        select_pad_edges: 3.0
        cursor_size: 2.0,
        numeric_only: false,
        on_focus_select_all: false,
        empty_message: "0",
        draw_bg: {
            instance radius: 2.0
            instance border_width: 0.0
            instance border_color: #3
            instance inset: vec4(0.0, 0.0, 0.0, 0.0)

            fn get_color(self) -> vec4 {
                return self.color
            }

            fn get_border_color(self) -> vec4 {
                return self.border_color
            }

            fn pixel(self) -> vec4 {
                let sdf = Sdf2d::viewport(self.pos * self.rect_size)
                sdf.box(
                    self.inset.x + self.border_width,
                    self.inset.y + self.border_width,
                    self.rect_size.x - (self.inset.x + self.inset.z + self.border_width * 2.0),
                    self.rect_size.y - (self.inset.y + self.inset.w + self.border_width * 2.0),
                    max(1.0, self.radius)
                )
                sdf.fill_keep(self.get_color())
                if self.border_width > 0.0 {
                    sdf.stroke(self.get_border_color(), self.border_width)
                }
                return sdf.result;
            }
        },
        clip_x: false,
        clip_y: false,
        label_align: {y: 0.}

        animator: {
            hover = {
                default: off
                off = {
                    from: {all: Forward {duration: 0.1}}
                    apply: {
                        draw_select: {hover: 0.0}
                        draw_text: {hover: 0.0}
                    }
                }
                on = {
                    from: {all: Snap}
                    apply: {
                        draw_select: {hover: 1.0}
                        draw_text: {hover: 1.0}
                    }
                }
            }
            focus = {
                default: off
                off = {
                    from: {all: Snap}
                    apply: {
                        draw_cursor: {focus: 0.0},
                        draw_select: {focus: 0.0}
                        draw_text: {focus: 0.0}
                    }
                }
                on = {
                    from: {all: Snap}
                    apply: {
                        draw_cursor: {focus: 1.0},
                        draw_select: {focus: 1.0}
                        draw_text: {focus: 1.0}
                    }
                }
            }
        }
    }

    Slider = <SliderBase> {
        min: 0.0,
        max: 1.0,
        step: 0.0,

        draw_slider: {
            instance hover: float
            instance focus: float
            instance drag: float

            fn pixel(self) -> vec4 {
                let slider_height = 3;
                let nub_size = mix(3, 4, self.hover);
                let nubbg_size = 18

                let sdf = Sdf2d::viewport(self.pos * self.rect_size)

                let slider_bg_color = mix(#28, #20, self.focus);
                let slider_color = mix(mix(#5, #68, self.hover), #68, self.focus);
                let nub_color = mix(mix(#8, #f, self.hover), mix(#c, #f, self.drag), self.focus);
                let nubbg_color = mix(#eee0, #8, self.drag);

                match self.slider_type {
                    SliderType::Horizontal => {
                        sdf.rect(0, self.rect_size.y - slider_height, self.rect_size.x, slider_height)
                        sdf.fill(slider_bg_color);

                        sdf.rect(0, self.rect_size.y - slider_height, self.slide_pos * (self.rect_size.x - nub_size) + nub_size, slider_height)
                        sdf.fill(slider_color);

                        let nubbg_x = self.slide_pos * (self.rect_size.x - nub_size) - nubbg_size * 0.5 + 0.5 * nub_size;
                        sdf.rect(nubbg_x, self.rect_size.y - slider_height, nubbg_size, slider_height)
                        sdf.fill(nubbg_color);

                        // the nub
                        let nub_x = self.slide_pos * (self.rect_size.x - nub_size);
                        sdf.rect(nub_x, self.rect_size.y - slider_height, nub_size, slider_height)
                        sdf.fill(nub_color);
                    }
                    SliderType::Vertical => {

                    }
                    SliderType::Rotary => {

                    }
                }
                return sdf.result
            }
        }

        draw_text: { color: #FFFFFFFF }

        label_walk: {
            width: Fill, height: Fill
            margin: {left: 4.0, top: 3.0}
        }

        label_align: { y: 0.0 }

        precision: 2,

        text_input: <TextInput> {
            cursor_margin_bottom: 3.0,
            cursor_margin_top: 4.0,
            select_pad_edges: 3.0
            cursor_size: 2.0,
            empty_message: "0",
            numeric_only: true,
            draw_bg: {
                shape: None
                color: #5
                radius: 2.0
            },

            padding: 0.,
            label_align: {y: 0.},
            margin: {top: 3, right: 3}
        }

        animator: {
            hover = {
                default: off
                off = {
                    from: {all: Forward {duration: 0.2}}
                    apply: {
                        draw_slider: {hover: 0.0}
                        //text_input: {animator: {hover = off}}
                    }
                }
                on = {
                    //cursor: Arrow,
                    from: {all: Snap}
                    apply: {
                        draw_slider: {hover: 1.0}
                        //text_input: {animator: {hover = on}}
                    }
                }
            }
            focus = {
                default: off
                off = {
                    from: {all: Forward {duration: 0.0}}
                    apply: {
                        draw_slider: {focus: 0.0}
                    }
                }
                on = {
                    from: {all: Snap}
                    apply: {
                        draw_slider: {focus: 1.0}
                    }
                }
            }
            drag = {
                default: off
                off = {
                    from: {all: Forward {duration: 0.1}}
                    apply: {draw_slider: {drag: 0.0}}
                }
                on = {
                    cursor: Arrow,
                    from: {all: Snap}
                    apply: {draw_slider: {drag: 1.0}}
                }
            }
        }
    }

    SlideBody = <Label> {
        margin:{top:20}
        draw_text: {
            color: #D
            text_style: {
                line_spacing:1.5
                font:{path: dep("crate://makepad-widgets/resources/IBMPlexSans-Text.ttf")}
                font_size: 35
            }
        }
        text: ""
    }

    Slide = <RoundedView> {
        draw_bg: {color: #x1A, radius: 5.0}
        width: Fill,
        height: Fill
        align: {x: 0.0, y: 0.5} flow: Down, spacing: 10, padding: 50
        title = <Label> {
            draw_text: {
                color: #f
                text_style: {
                    line_spacing:1.0
                    font:{path: dep("crate://makepad-widgets/resources/IBMPlexSans-Text.ttf")}
                    font_size: 84
                }
            }
            text: "SlideTitle"
        }
    }

    SlideChapter = <Slide> {
        draw_bg: {color: #xFF5C39, radius: 5.0}
        width: Fill,
        height: Fill
        align: {x: 0.0, y: 0.5} flow: Down, spacing: 10, padding: 50
        title = <Label> {
            draw_text: {
                color: #x181818
                text_style: {
                    line_spacing:1.0
                    font:{path: dep("crate://makepad-widgets/resources/IBMPlexSans-Text.ttf")}
                    font_size: 90
                }
            }
            text: "SlideTitle"
        }
    }

    SlidesView = <SlidesViewBase> {
        anim_speed: 0.9
    }

    DrawScrollShadow = <DrawScrollShadowBase> {

        shadow_size: 4.0,

        fn pixel(self) -> vec4 { // TODO make the corner overlap properly with a distance field eq.
            let is_viz = clamp(self.scroll * 0.1, 0., 1.);
            let pos = self.pos;
            let base = THEME_COLOR_BG_EDITOR.xyz;
            let alpha = 0.0;
            if self.shadow_is_top > 0.5 {
                alpha = pow(pos.y, 0.5);
            }
            else {
                alpha = pow(pos.x, 0.5);
            }
            //turn vec4(base,is_viz);
            return Pal::premul(mix(vec4(#000.xyz, is_viz), vec4(base, 0.), alpha));
        }
    }

    // StackView DSL begin

    HEADER_HEIGHT = 80.0

    StackViewHeader = <View> {
        width: Fill, height: (HEADER_HEIGHT),
        padding: {bottom: 10., top: 50.}
        show_bg: true
        draw_bg: {
            color: #EDEDED
        }

        content = <View> {
            width: Fill, height: Fit
            flow: Overlay,
        
            title_container = <View> {
                width: Fill, height: Fit
                align: {x: 0.5, y: 0.5}
    
                title = <Label> {
                    width: Fit, height: Fit
                    draw_text: {
                        text_style: { font_size: 12. },
                        color: #000,
                    },
                    text: "Stack View Title"
                }
            }

            button_container = <View> {
                left_button = <Button> {
                    width: Fit, height: 68
                    icon_walk: {width: 10, height: 68}
                    draw_bg: {
                        fn pixel(self) -> vec4 {
                            let sdf = Sdf2d::viewport(self.pos * self.rect_size);
                            return sdf.result
                        }
                    }
                    draw_icon: {
                        svg_file: dep("crate://self/resources/icons/back.svg"),
                        color: #000;
                        brightness: 0.8;
                    }
                }
            }
        }
    }

    StackNavigationView = <StackNavigationViewBase> {
        visible: false
        width: Fill, height: Fill
        flow: Overlay

        show_bg: true
        draw_bg: {
            color: #fff
        }

        // Empty slot to place a generic full-screen background
        background = <View> {
            width: Fill, height: Fill
            visible: false
        }

        body = <View> {
            width: Fill,
            height: Fill,
            flow: Down,

            // Space between body and header can be adjusted overriding this margin
            margin: {top: (HEADER_HEIGHT)},
        }

        header = <StackViewHeader> {}

        offset: 4000.0

        animator: {
            slide = {
                default: hide,
                hide = {
                    redraw: true
                    ease: ExpDecay {d1: 0.80, d2: 0.97}
                    from: {all: Forward {duration: 5.0}}
                    // Large enough number to cover several screens,
                    // but we need a way to parametrize it
                    apply: {offset: 4000.0}
                }

                show = {
                    redraw: true
                    ease: ExpDecay {d1: 0.82, d2: 0.95}
                    from: {all: Forward {duration: 0.5}}
                    apply: {offset: 0.0}
                }
            }
        }
    }

    StackNavigation = <StackNavigationBase> {
        width: Fill, height: Fill
        flow: Overlay

        root_view = <View> {}
    }

    // StackView DSL end
}<|MERGE_RESOLUTION|>--- conflicted
+++ resolved
@@ -163,7 +163,6 @@
 
     // ICON COLORS
 
-<<<<<<< HEAD
     THEME_COLOR_ICON_WAIT = (THEME_COLOR_LOW),
     THEME_COLOR_ERROR = (THEME_COLOR_HIGH),
     THEME_COLOR_WARNING = (THEME_COLOR_MID),
@@ -178,29 +177,6 @@
     THEME_SPLITTER_MIN_VERTICAL = (THEME_SPLITTER_HORIZONTAL),
     THEME_SPLITTER_MAX_VERTICAL = (THEME_SPLITTER_HORIZONTAL + THEME_SPLITTER_SIZE),
     THEME_SPLITTER_SIZE = 5.0
- 
-    Html = <HtmlBase>{
-        draw_normal: {text_style: <THEME_FONT_LABEL>{}}
-        draw_italic: {text_style: <THEME_FONT_ITALIC>{}}
-        draw_bold: {text_style: <THEME_FONT_BOLD>{}}
-        draw_bold_italic: {text_style: <THEME_FONT_BOLD_ITALIC>{}}
-        block_layout:{padding: {left:15,top:10,right:10,bottom:10} },
-        block_walk:{width:Fill}
-=======
-    const THEME_COLOR_ICON_WAIT = (THEME_COLOR_LOW),
-    const THEME_COLOR_ERROR = (THEME_COLOR_HIGH),
-    const THEME_COLOR_WARNING = (THEME_COLOR_MID),
-    const THEME_COLOR_ICON_PANIC = (THEME_COLOR_HIGH)
-    const THEME_COLOR_DRAG_QUAD = (THEME_COLOR_UP_50)
-    const THEME_COLOR_PANIC = #f0f
-
-    const THEME_TAB_HEIGHT = 26.0,
-    const THEME_SPLITTER_HORIZONTAL = 16.0,
-    const THEME_SPLITTER_MIN_HORIZONTAL = (THEME_TAB_HEIGHT),
-    const THEME_SPLITTER_MAX_HORIZONTAL = (THEME_TAB_HEIGHT + THEME_SPLITTER_SIZE),
-    const THEME_SPLITTER_MIN_VERTICAL = (THEME_SPLITTER_HORIZONTAL),
-    const THEME_SPLITTER_MAX_VERTICAL = (THEME_SPLITTER_HORIZONTAL + THEME_SPLITTER_SIZE),
-    const THEME_SPLITTER_SIZE = 5.0
     
     Html = <HtmlBase>{
         font_size: 12,
@@ -227,7 +203,6 @@
           
         sep_walk:{height:4, width: Fill},
         
->>>>>>> e7e826fb
         draw_block:{
             fn pixel(self) -> vec4 {
                 let sdf = Sdf2d::viewport(self.pos * self.rect_size);
