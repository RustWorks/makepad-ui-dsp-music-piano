--- conflicted
+++ resolved
@@ -484,76 +484,6 @@
     Html = <HtmlBase> {
         width: Fill, height: Fit,
         flow: RightWrap,
-<<<<<<< HEAD
-
-        font_size: (THEME_FONT_SIZE_P),
-        line_spacing: (THEME_FONT_LINE_SPACING),
-
-        draw_normal: {
-            text_style: <THEME_FONT_REGULAR> {
-                font_size: (THEME_FONT_SIZE_P)
-            }
-            color: (THEME_COLOR_TEXT_DEFAULT)
-        }
-
-        draw_italic: {
-            text_style: <THEME_FONT_ITALIC> {
-                font_size: (THEME_FONT_SIZE_P)
-            }
-            color: (THEME_COLOR_TEXT_DEFAULT)
-        }
-
-        draw_bold: {
-            text_style: <THEME_FONT_BOLD> {
-                font_size: (THEME_FONT_SIZE_P)
-            }
-            color: (THEME_COLOR_TEXT_DEFAULT)
-        }
-
-        draw_bold_italic: {
-            text_style: <THEME_FONT_BOLD_ITALIC> {
-                font_size: (THEME_FONT_SIZE_P)
-            }
-            color: (THEME_COLOR_TEXT_DEFAULT)
-        }
-
-        draw_fixed: {
-            text_style: <THEME_FONT_CODE> {
-                font_size: (THEME_FONT_SIZE_P)
-            }
-            color: (THEME_COLOR_TEXT_DEFAULT)
-        }
-
-        code_layout: {
-            flow: RightWrap,
-            padding: <THEME_MSPACE_2> {}
-        }
-        code_walk: { width: Fill, height: Fit }
-
-        quote_layout: {
-            flow: RightWrap,
-            padding: <THEME_MSPACE_3> {}
-        }
-        quote_walk: { width: Fill, height: Fit }
-
-        list_item_layout: {
-            flow: RightWrap,
-            padding: { right: 10. }
-        }
-        list_item_walk: { width: Fill, height: Fit }
-
-        inline_code_layout: {
-            flow: RightWrap,
-            padding: <THEME_MSPACE_1> {}
-        }
-        inline_code_walk:{ height:Fit, width:Fit, margin: { top: -2 } }
-
-        sep_walk: {
-            width: Fill, height: 4.
-            margin: <THEME_MSPACE_V_3> {}
-        }
-
-=======
         width:Fill,
         height:Fit,
         padding: 5,
@@ -579,7 +509,6 @@
         
         sep_walk:{height:4, width: Fill},
                 
->>>>>>> 1552b853
         a = <HtmlLink> {
             draw_text: {
                 text_style: {
@@ -587,10 +516,6 @@
                 }
             }
         }
-<<<<<<< HEAD
-
-        draw_block: {
-=======
         
         draw_block:{
             line_color: #9
@@ -598,7 +523,6 @@
             quote_bg_color: #4
             quote_fg_color: #7
             code_color: #3
->>>>>>> 1552b853
             fn pixel(self) -> vec4 {
                 let sdf = Sdf2d::viewport(self.pos * self.rect_size);
                 match self.block_type {
@@ -610,11 +534,7 @@
                             self.rect_size.y,
                             2.
                         );
-<<<<<<< HEAD
-                        sdf.fill(THEME_COLOR_BG_HIGHLIGHT)
-=======
                         sdf.fill(self.quote_bg_color)
->>>>>>> 1552b853
                         sdf.box(
                             THEME_SPACE_1,
                             THEME_SPACE_1,
@@ -622,11 +542,7 @@
                             self.rect_size.y - THEME_SPACE_2,
                             1.5
                         );
-<<<<<<< HEAD
-                        sdf.fill(THEME_COLOR_BG_HIGHLIGHT);
-=======
                         sdf.fill(self.quote_fg_color);
->>>>>>> 1552b853
                         return sdf.result;
                     }
                     FlowBlockType::Sep => {
@@ -637,11 +553,7 @@
                             self.rect_size.y-2.,
                             2.
                         );
-<<<<<<< HEAD
-                        sdf.fill(THEME_COLOR_DIVIDER);
-=======
                         sdf.fill(self.sep_color);
->>>>>>> 1552b853
                         return sdf.result;
                     }
                     FlowBlockType::Code => {
@@ -652,11 +564,7 @@
                             self.rect_size.y,
                             2.
                         );
-<<<<<<< HEAD
-                        sdf.fill(THEME_COLOR_BG_HIGHLIGHT);
-=======
                         sdf.fill(self.code_color);
->>>>>>> 1552b853
                         return sdf.result;
                     }
                     FlowBlockType::InlineCode => {
@@ -667,11 +575,7 @@
                             self.rect_size.y-2.,
                             2.
                         );
-<<<<<<< HEAD
-                        sdf.fill(THEME_COLOR_BG_HIGHLIGHT_INLINE);
-=======
                         sdf.fill(self.code_color);
->>>>>>> 1552b853
                         return sdf.result;
                     }
                     FlowBlockType::Underline => {
@@ -682,11 +586,7 @@
                             2.0,
                             0.5
                         );
-<<<<<<< HEAD
-                        sdf.fill(THEME_COLOR_TEXT_DEFAULT);
-=======
                         sdf.fill(self.line_color);
->>>>>>> 1552b853
                         return sdf.result;
                     }
                     FlowBlockType::Strikethrough => {
@@ -697,11 +597,7 @@
                             2.0,
                             0.5
                         );
-<<<<<<< HEAD
-                        sdf.fill(THEME_COLOR_TEXT_DEFAULT);
-=======
                         sdf.fill(self.line_color);
->>>>>>> 1552b853
                         return sdf.result;
                     }
                 }
@@ -713,7 +609,6 @@
     Markdown = <MarkdownBase> {
         width:Fill, height:Fit,
         flow: RightWrap,
-<<<<<<< HEAD
         padding: <THEME_MSPACE_1> {}
 
         line_spacing: (THEME_FONT_LINE_SPACING),
@@ -789,39 +684,6 @@
         }
 
         draw_block: {
-=======
-        width:Fill,
-        height:Fit,
-        padding: 5,
-        line_spacing: 10,
-        
-        draw_normal: {text_style:<THEME_FONT_LABEL>{}}
-        draw_italic: {text_style:<THEME_FONT_ITALIC>{}}
-        draw_bold: {text_style:<THEME_FONT_BOLD>{}}
-        draw_bold_italic: {text_style:<THEME_FONT_BOLD_ITALIC>{}}
-        draw_fixed: {text_style:<THEME_FONT_CODE>{}}
-                
-        code_layout:{flow: RightWrap,align:{x:0.0,y:0.0}, padding:{left:10,top:10,right:10,bottom:10}},
-        code_walk:{height:Fit,width:Fill}
-        
-        quote_layout:{flow: RightWrap, padding:{left:15,top:10,right:10,bottom:10}},
-        quote_walk:{height:Fit,width:Fill}
-                
-        list_item_layout:{flow: RightWrap, line_spacing: 10 padding:{left:15,top:0,right:10,bottom:0}},
-        list_item_walk:{margin:{top:0},height:Fit,width:Fill}
-                
-        sep_walk:{height:4, width: Fill},
-        
-        inline_code_padding:3,
-        inline_code_margin: 3,
-                        
-        draw_block:{
-            line_color: #9
-            sep_color: #9
-            quote_bg_color: #4
-            quote_fg_color: #7
-            code_color: #3
->>>>>>> 1552b853
             fn pixel(self) -> vec4 {
                 let sdf = Sdf2d::viewport(self.pos * self.rect_size);
                 match self.block_type {
@@ -833,11 +695,7 @@
                             self.rect_size.y,
                             2.
                         );
-<<<<<<< HEAD
                         sdf.fill(THEME_COLOR_BG_HIGHLIGHT)
-=======
-                        sdf.fill(self.quote_bg_color)
->>>>>>> 1552b853
                         sdf.box(
                             THEME_SPACE_1,
                             THEME_SPACE_1,
@@ -845,11 +703,7 @@
                             self.rect_size.y - THEME_SPACE_2,
                             1.5
                         );
-<<<<<<< HEAD
                         sdf.fill(THEME_COLOR_TEXT_DEFAULT);
-=======
-                        sdf.fill(self.quote_fg_color);
->>>>>>> 1552b853
                         return sdf.result;
                     }
                     FlowBlockType::Sep => {
@@ -860,11 +714,7 @@
                             self.rect_size.y-2.,
                             2.
                         );
-<<<<<<< HEAD
                         sdf.fill(THEME_COLOR_DIVIDER);
-=======
-                        sdf.fill(self.sep_color);
->>>>>>> 1552b853
                         return sdf.result;
                     }
                     FlowBlockType::Code => {
@@ -875,11 +725,7 @@
                             self.rect_size.y,
                             2.
                         );
-<<<<<<< HEAD
                         sdf.fill(THEME_COLOR_BG_HIGHLIGHT);
-=======
-                        sdf.fill(self.code_color);
->>>>>>> 1552b853
                         return sdf.result;
                     }
                     FlowBlockType::InlineCode => {
@@ -890,11 +736,7 @@
                             self.rect_size.y - 2.,
                             2.
                         );
-<<<<<<< HEAD
                         sdf.fill(THEME_COLOR_BG_HIGHLIGHT_INLINE);
-=======
-                        sdf.fill(self.code_color);
->>>>>>> 1552b853
                         return sdf.result;
                     }
                     FlowBlockType::Underline => {
@@ -905,11 +747,7 @@
                             2.0,
                             0.5
                         );
-<<<<<<< HEAD
                         sdf.fill(THEME_COLOR_TEXT_DEFAULT);
-=======
-                        sdf.fill(self.line_color);
->>>>>>> 1552b853
                         return sdf.result;
                     }
                     FlowBlockType::Strikethrough => {
@@ -920,11 +758,7 @@
                             2.0,
                             0.5
                         );
-<<<<<<< HEAD
                         sdf.fill(THEME_COLOR_TEXT_DEFAULT);
-=======
-                        sdf.fill(self.line_color);
->>>>>>> 1552b853
                         return sdf.result;
                     }
                 }
@@ -2339,7 +2173,6 @@
             instance hover: 0.0
             instance focus: 0.0
             instance pressed: 0.0
-<<<<<<< HEAD
             uniform border_radius: (THEME_CORNER_RADIUS)
             instance bodytop: (THEME_COLOR_U_HIDDEN)
             instance bodybottom: (THEME_COLOR_CTRL_HOVER)
@@ -2384,11 +2217,6 @@
                     self.focus
                     ), THEME_BEVELING
                 )
-=======
-            instance focus: 0.0,
-            instance open: 0.0,
-            uniform border_radius: 0.5
->>>>>>> 1552b853
 
                 sdf.box(
                     1.,
